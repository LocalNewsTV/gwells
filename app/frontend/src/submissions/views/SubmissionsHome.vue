--- conflicted
+++ resolved
@@ -575,19 +575,9 @@
     }
   }
   .input-width-small {
-    max-width: 5rem;
+    max-width: 3rem;
   }
   .input-width-medium {
-    max-width: 10rem;
-  }
-<<<<<<< HEAD
-=======
-}
-.input-width-small {
-  max-width: 3rem;
-}
-.input-width-medium {
-  max-width: 6rem;
-}
->>>>>>> 0ccd33ca
+    max-width: 6rem;
+  }
 </style>