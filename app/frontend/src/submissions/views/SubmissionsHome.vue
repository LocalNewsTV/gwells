--- conflicted
+++ resolved
@@ -111,7 +111,17 @@
           :fieldsLoaded="fieldsLoaded"
           />
 
-<<<<<<< HEAD
+        <!-- Step 7: Surface Seal / Backfill Material -->
+        <step07-backfill class="my-3"
+          v-if="formStep === 7 || formIsFlat"
+          :surfaceSealMaterial.sync="form.surface_seal_material"
+          :surfaceSealDepth.sync="form.surface_seal_depth"
+          :surfaceSealThickness.sync="form.surface_seal_thickness"
+          :surfaceSealMethod.sync="form.surface_seal_method"
+          :backfillAboveSurfaceSeal.sync="form.backfill_above_surface_seal"
+          :backfillDepth.sync="form.backfill_above_surface_seal_depth"
+        ></step07-backfill>
+
         <!-- Step 8: Liner Information -->
         <step08-liner class="my-3"
           v-if="formStep === 8 || formIsFlat"
@@ -125,18 +135,6 @@
           :fieldsLoaded="fieldsLoaded"
         />
 
-=======
-        <!-- Step 7: Surface Seal / Backfill Material -->
-        <step07-backfill class="my-3"
-          v-if="formStep === 7 || formIsFlat"
-          :surfaceSealMaterial.sync="form.surface_seal_material"
-          :surfaceSealDepth.sync="form.surface_seal_depth"
-          :surfaceSealThickness.sync="form.surface_seal_thickness"
-          :surfaceSealMethod.sync="form.surface_seal_method"
-          :backfillAboveSurfaceSeal.sync="form.backfill_above_surface_seal"
-          :backfillDepth.sync="form.backfill_above_surface_seal_depth"
-        ></step07-backfill>
-
         <!-- Step 9: Screens -->
         <step09-screens class="my-3"
           v-if="formStep === 9 || formIsFlat"
@@ -173,7 +171,6 @@
           :productionData.sync="form.production_data_set"
         ></step12-yield>
 
->>>>>>> d796f441
         <!-- Back / Next / Submit controls -->
         <b-row class="mt-5">
           <b-col v-if="!formIsFlat">
@@ -243,15 +240,12 @@
 import Step04Coords from '@/submissions/components/SubmissionForm/Step04Coords.vue'
 import Step05Lithology from '@/submissions/components/SubmissionForm/Step05Lithology.vue'
 import Step06Casings from '@/submissions/components/SubmissionForm/Step06Casings.vue'
-<<<<<<< HEAD
+import Step07Backfill from '@/submissions/components/SubmissionForm/Step07Backfill.vue'
 import Step08Liner from '@/submissions/components/SubmissionForm/Step08Liner.vue'
-=======
-import Step07Backfill from '@/submissions/components/SubmissionForm/Step07Backfill.vue'
 import Step09Screens from '@/submissions/components/SubmissionForm/Step09Screens.vue'
 import Step10FilterPack from '@/submissions/components/SubmissionForm/Step10FilterPack.vue'
 import Step11Development from '@/submissions/components/SubmissionForm/Step11Development.vue'
 import Step12Yield from '@/submissions/components/SubmissionForm/Step12Yield.vue'
->>>>>>> d796f441
 export default {
   name: 'SubmissionsHome',
   components: {
@@ -259,18 +253,14 @@
     Step02Owner,
     Step03Location,
     Step04Coords,
-<<<<<<< HEAD
-    Step06Casings,
-    Step08Liner
-=======
     Step05Lithology,
     Step06Casings,
     Step07Backfill,
+    Step08Liner,
     Step09Screens,
     Step10FilterPack,
     Step11Development,
     Step12Yield
->>>>>>> d796f441
   },
   data () {
     return {
