<template>
  <div class="card" v-if="userRoles.wells.edit || userRoles.submissions.edit">
    <div class="card-body">

      <b-form @submit.prevent="confirmSubmit">
<<<<<<< HEAD
        <div v-if="!preview">
          <!-- Form load/save -->
          <b-row v-if="activityType !== 'STAFF_EDIT'">
            <b-col class="text-right">
              <b-btn size="sm" variant="outline-primary" @click="saveForm">
                Save report progress
                <transition name="bounce" mode="out-in">
                    <i v-show="saveFormSuccess" class="fa fa-check text-success"></i>
                </transition>
              </b-btn>
              <b-btn size="sm" variant="outline-primary" @click="loadConfirmation" ref="confirmLoadBtn" :disabled="isLoadFormDisabled">
                Load saved report
                <transition name="bounce">
                    <i v-show="loadFormSuccess" class="fa fa-check text-success"></i>
                </transition>
              </b-btn>
            </b-col>
          </b-row>

          <!-- Type of work performed -->
          <activity-type class="my-3"
            v-if="currentStep === 'activityType' || (formIsFlat && displayFormSection.activityType)"
            id="activityType"
            :wellActivityType.sync="activityType"
          />

          <!-- Type of well -->
          <well-type class="my-3"
            v-if="currentStep === 'wellType' || (formIsFlat && displayFormSection.wellType)"
            id="wellType"
            :wellTagNumber.sync="form.well"
            :wellActivityType.sync="activityType"
            :wellClass.sync="form.well_class"
            :wellSubclass.sync="form.well_subclass"
            :intendedWaterUse.sync="form.intended_water_use"
            :units.sync="units"
            :idPlateNumber.sync="form.identification_plate_number"
            :wellPlateAttached.sync="form.well_plate_attached"
            :workStartDate.sync="form.work_start_date"
            :workEndDate.sync="form.work_end_date"
            :errors="errors"
            :fieldsLoaded="fieldsLoaded"
          />

          <!-- Person responsible for work -->
          <person-responsible class="my-3"
            v-if="currentStep === 'personResponsible' || (formIsFlat && displayFormSection.personResponsible)"
            id="personResponsible"
            :drillerName.sync="form.driller_name"
            :consultantName.sync="form.consultant_name"
            :consultantCompany.sync="form.consultant_company"
            :personResponsible.sync="form.driller_responsible"
            :drillerSameAsPersonResponsible.sync="form.meta.drillerSameAsPersonResponsible"
            :errors="errors"
            :fieldsLoaded="fieldsLoaded"
          />

          <!-- Owner information -->
          <owner class="my-3"
            v-if="currentStep === 'wellOwner' || (formIsFlat && displayFormSection.wellOwner)"
            id="wellOwner"
            :ownerFullName.sync="form.owner_full_name"
            :ownerMailingAddress.sync="form.owner_mailing_address"
            :ownerProvinceState.sync="form.owner_province_state"
            :ownerCity.sync="form.owner_city"
            :ownerPostalCode.sync="form.owner_postal_code"
            :errors="errors"
            :fieldsLoaded="fieldsLoaded"
          />

          <!-- Well location -->
          <location class="my-3"
            v-if="currentStep === 'wellLocation' || (formIsFlat && displayFormSection.wellLocation)"
            id="wellLocation"
            :ownerMailingAddress.sync="form.owner_mailing_address"
            :ownerProvinceState.sync="form.owner_province_state"
            :ownerCity.sync="form.owner_city"
            :ownerPostalCode.sync="form.owner_postal_code"
            :streetAddress.sync="form.street_address"
            :city.sync="form.city"
            :legalLot.sync="form.legal_lot"
            :legalPlan.sync="form.legal_plan"
            :legalDistrictLot.sync="form.legal_district_lot"
            :legalBlock.sync="form.legal_block"
            :legalSection.sync="form.legal_section"
            :legalTownship.sync="form.legal_township"
            :legalRange.sync="form.legal_range"
            :landDistrict.sync="form.land_district"
            :legalPID.sync="form.legal_pid"
            :wellLocationDescription.sync="form.well_location_description"
          />

          <!-- Coords -->
          <coords class="my-3"
            v-if="currentStep === 'wellCoords' || (formIsFlat && displayFormSection.wellCoords)"
            id="wellCoords"
            :latitude.sync="form.latitude"
            :longitude.sync="form.longitude"
          />

          <!-- Method of Drilling -->
          <method-of-drilling class="my-3"
            v-if="currentStep === 'method' || (formIsFlat && displayFormSection.method)"
            id="method"
            :groundElevation.sync="form.ground_elevation"
            :groundElevationMethod.sync="form.ground_elevation_method"
            :drillingMethod.sync="form.drilling_method"
            :otherDrillingMethod.sync="form.other_drilling_method"
            :wellOrientation.sync="form.well_orientation"
          />

          <!-- Closure/Decommission Description -->
          <closure-description class="my-3"
            v-if="currentStep === 'closureDescription' || (formIsFlat && displayFormSection.closureDescription)"
            id="closureDescription"
            :closureDescriptionSet.sync="form.decommission_description_set">

          </closure-description>

          <!-- Lithology -->
          <lithology class="my-3"
            v-if="currentStep === 'lithology' || (formIsFlat && displayFormSection.lithology)"
            id="lithology"
            :lithology.sync="form.lithologydescription_set"
          />

          <!-- Casings -->
          <casings class="my-3"
            :key="`casingsComponent${componentUpdateTrigger}`"
            v-if="currentStep === 'casings' || (formIsFlat && displayFormSection.casings)"
            id="casings"
            :casings.sync="form.casing_set"
            :errors="errors"
            :fieldsLoaded="fieldsLoaded"
          />

          <!-- Surface Seal / Backfill Material -->
          <backfill class="my-3"
            v-if="currentStep === 'backfill' || (formIsFlat && displayFormSection.backfill)"
            id="backfill"
            :surfaceSealMaterial.sync="form.surface_seal_material"
            :surfaceSealDepth.sync="form.surface_seal_depth"
            :surfaceSealThickness.sync="form.surface_seal_thickness"
            :surfaceSealMethod.sync="form.surface_seal_method"
            :backfillAboveSurfaceSeal.sync="form.backfill_above_surface_seal"
            :backfillDepth.sync="form.backfill_above_surface_seal_depth"
          />

          <!-- Liner Information -->
          <liner class="my-3"
            :key="`linerComponent${componentUpdateTrigger}`"
            v-if="currentStep === 'liner' || (formIsFlat && displayFormSection.liner)"
            id="liner"
            :linerMaterial.sync="form.liner_material"
            :linerDiameter.sync="form.liner_diameter"
            :linerThickness.sync="form.liner_thickness"
            :linerFrom.sync="form.liner_from"
            :linerTo.sync="form.liner_to"
            :linerPerforations.sync="form.linerperforation_set"
            :errors="errors"
            :fieldsLoaded="fieldsLoaded"
          />

          <!-- Screens -->
          <screens class="my-3"
            :key="`screensComponent${componentUpdateTrigger}`"
            v-if="currentStep === 'screens' || (formIsFlat && displayFormSection.screens)"
            id="screens"
            :screenIntakeMethod.sync="form.screen_intake_method"
            :screenType.sync="form.screen_type"
            :screenMaterial.sync="form.screen_material"
            :otherScreenMaterial.sync="form.other_screen_material"
            :screenOpening.sync="form.screen_opening"
            :screenBottom.sync="form.screen_bottom"
            :screens.sync="form.screen_set"
            :errors="errors"
            :fieldsLoaded="fieldsLoaded"
          />

          <!-- Filter Pack -->
          <filterPack class="my-3"
            v-if="currentStep === 'filterPack' || (formIsFlat && displayFormSection.filterPack)"
            id="filterPack"
            :filterPackFrom.sync="form.filter_pack_from"
            :filterPackTo.sync="form.filter_pack_to"
            :filterPackThickness.sync="form.filter_pack_thickness"
            :filterPackMaterial.sync="form.filter_pack_material"
            :filterPackMaterialSize.sync="form.filter_pack_material_size"
=======
        <!-- if preview === true : Preview -->
        <submission-preview
          v-if="preview"
          :form="form"
          :activity="activityType"
          :sections="displayFormSection"
          :errors="errors"
          v-on:back="handlePreviewBackButton"
>>>>>>> f1275abf
          />
        <!-- if preview === false : Activity submission form -->
        <activity-submission-form
          v-else
          :form="form"
          :activityType.sync="activityType"
          :sections="displayFormSection"
          :formSteps="formSteps"
          :errors="errors"
          :formIsFlat.sync="formIsFlat"
          v-on:preview="handlePreviewButton"
          v-on:resetForm="resetForm"
          />

        <!-- Form submission success message -->
        <b-alert
            :show="formSubmitSuccess"
            dismissible
            @dismissed="formSubmitSuccess=false"
            variant="success"
            class="mt-3">Report submitted!
          <a v-if="formSubmitSuccessWellTag" :href="`/gwells/well/${formSubmitSuccessWellTag}`">
            View well details for well {{formSubmitSuccessWellTag}}
          </a>
        </b-alert>

        <!-- Form submission error message -->
        <b-alert
            :show="formSubmitError"
            dismissible
            @dismissed="formSubmitError=false"
            variant="danger"
            class="mt-3">
          <span v-if="errors && errors.detail">
            {{ errors.detail }}
          </span>
          <div v-if="errors && errors != {}">
            <div v-for="(field, i) in Object.keys(errors)" :key="`submissionError${i}`">
              {{field | readable}} : <span v-for="(e, j) in errors[field]" :key="`submissionError${i}-${j}`">{{ e }}</span>
            </div>
          </div>
        </b-alert>

        <!-- Form submission confirmation -->
        <b-modal
            v-model="confirmSubmitModal"
            id="confirmSubmitModal"
            centered
            title="Confirm submission"
            @shown="$refs.confirmSubmitConfirmBtn.focus()"
            :return-focus="$refs.activitySubmitBtn">
          Are you sure you want to submit this activity report?
          <div slot="modal-footer">
            <b-btn variant="primary" @click="confirmSubmitModal=false;formSubmit()" ref="confirmSubmitConfirmBtn">
              Save
            </b-btn>
            <b-btn variant="light" @click="confirmSubmitModal=false">
              Cancel
            </b-btn>
          </div>
        </b-modal>
      </b-form>
    </div>
  </div>
</template>

<script>
import { mapGetters } from 'vuex'
import ApiService from '@/common/services/ApiService.js'
import { FETCH_CODES } from '../store/actions.types.js'
import inputFormatMixin from '@/common/inputFormatMixin.js'
import SubmissionPreview from '@/submissions/components/SubmissionPreview/SubmissionPreview.vue'
import filterBlankRows from '@/common/filterBlankRows.js'
import ActivitySubmissionForm from '@/submissions/components/SubmissionForm/ActivitySubmissionForm.vue'
export default {
  name: 'SubmissionsHome',
  mixins: [inputFormatMixin, filterBlankRows],
  components: {
    ActivitySubmissionForm,
    SubmissionPreview
  },
  data () {
    return {
      activityType: 'CON',
      formIsFlat: false,
      preview: false,
      confirmSubmitModal: false,
      formSubmitSuccess: false,
      formSubmitSuccessWellTag: null,
      formSubmitError: false,
      sliding: null,
      errors: {},
      form: {},
      formOptions: {},
      formSteps: {
        CON: [
          'activityType',
          'wellType',
          'wellOwner',
          'personResponsible',
          'wellLocation',
          'wellCoords',
          'method',
          'casings',
          'backfill',
          'liner',
          'screens',
          'filterPack',
          'wellDevelopment',
          'wellYield',
          'waterQuality',
          'wellCompletion',
          'comments'
        ],
        ALT: [
          'activityType',
          'wellType',
          'wellOwner',
          'personResponsible',
          'wellLocation',
          'wellCoords',
          'method',
          'casings',
          'backfill',
          'liner',
          'screens',
          'filterPack',
          'wellDevelopment',
          'wellYield',
          'waterQuality',
          'wellCompletion',
          'comments'
        ],
        DEC: [
          'activityType',
          'wellType',
          'wellOwner',
          'personResponsible',
          'wellLocation',
          'wellCoords',
          'method',
          'closureDescription',
          'casings',
          'decommissionInformation',
          'comments'
        ],
        STAFF_EDIT: [
          'wellType',
          'personResponsible',
          'wellOwner',
          'wellLocation',
          'wellCoords',
          'method',
          'closureDescription',
          'lithology',
          'casings',
          'backfill',
          'liner',
          'screens',
          'filterPack',
          'wellDevelopment',
          'wellYield',
          'waterQuality',
          'wellCompletion',
          'decommissionInformation',
          'comments'
        ]
      }
    }
  },
  computed: {
    displayFormSection () {
      // returns an object describing which components should be displayed
      // when in "flat form" mode

      const activityType = this.activityType
      const components = {}

      this.formSteps[activityType].forEach((step) => {
        components[step] = true
      })
      return components
    },
    ...mapGetters(['codes', 'userRoles'])
  },
  methods: {
    formSubmit () {
      const data = Object.assign({}, this.form)

      // delete "meta" data (form input that need not be submitted) stored within form object
      delete data.meta

      // replace the "person responsible" object with the person's guid
      if (data.driller_responsible && data.driller_responsible.person_guid) {
        data.driller_responsible = data.driller_responsible.person_guid
      }

      if (data.well && data.well.well_tag_number) {
        data.well = data.well.well_tag_number
      }

      this.stripBlankStrings(data)

      data.linerperforation_set = this.filterBlankRows(data.linerperforation_set)
      data.lithologydescription_set = this.filterBlankRows(data.lithologydescription_set)
      data.production_data_set = this.filterBlankRows(data.production_data_set)
      data.screen_set = this.filterBlankRows(data.screen_set)
      data.casing_set = this.filterBlankRows(data.casing_set)
      data.decommission_description_set = this.filterBlankRows(data.decommission_description_set)

      this.formSubmitLoading = true
      this.formSubmitSuccess = false
      this.formSubmitError = false
      this.formSubmitSuccessWellTag = null
      this.errors = {}
      // Depending on the type of submission (construction/decommission/alteration/edit) we post to
      // different endpoints.
      const PATH = this.codes.activity_types.find((item) => item.code === this.activityType).path
      ApiService.post(PATH, data).then((response) => {
        this.formSubmitSuccess = true
        this.formSubmitSuccessWellTag = response.data.well
        this.resetForm()
      }).catch((error) => {
        if (error.response.status === 400) {
          // Bad request, the response.data will contain information relating to why the request was bad.
          this.errors = error.response.data
        } else {
          // Some other kind of server error. If for example, it's a 500, the response data is not of
          // much use, so we just grab the status text.
          this.errors = { 'Server Error': error.response.statusText }
        }
        this.formSubmitError = true
      }).finally(() => {
        this.formSubmitLoading = false
      })
    },
    confirmSubmit () {
      this.confirmSubmitModal = true
    },
    resetForm () {
      this.form = {
        well: null,
        well_class: '',
        well_subclass: '',
        intended_water_use: '',
        identification_plate_number: null,
        well_plate_attached: '',
        driller_responsible: null,
        driller_name: '',
        consultant_name: '',
        consultant_company: '',
        work_start_date: '',
        work_end_date: '',
        owner_full_name: '',
        owner_mailing_address: '',
        owner_city: '',
        owner_province_state: '',
        owner_postal_code: '',
        street_address: '', // this is the street address of the well location
        city: '', // well location city
        legal_lot: '',
        legal_plan: '',
        legal_district_lot: '',
        legal_block: '',
        legal_section: '',
        legal_township: '',
        legal_range: '',
        land_district: '',
        legal_pid: '',
        liner_material: null,
        liner_diameter: null,
        liner_thickness: null,
        liner_from: null,
        liner_to: null,
        linerperforation_set: [],
        well_location_description: '',
        latitude: null,
        longitude: null,
        ground_elevation: null,
        ground_elevation_method: '',
        drilling_method: '',
        well_orientation: '',
        lithologydescription_set: [],
        surface_seal_material: '',
        surface_seal_depth: '',
        surface_seal_thickness: '',
        surface_seal_method: '',
        backfill_above_surface_seal: '',
        backfill_above_surface_seal_depth: '',
        casing_set: [],
        screen_intake_method: '',
        screen_type: '',
        screen_material: '',
        other_screen_material: '',
        screen_opening: '',
        screen_bottom: '',
        screen_set: [],
        development_method: '',
        development_hours: '',
        development_notes: '',
        production_data_set: [],
        filter_pack_from: '',
        filter_pack_to: '',
        filter_pack_thickness: '',
        filter_pack_material: '',
        filter_pack_material_size: '',
        water_quality_characteristics: [],
        water_quality_colour: '',
        water_quality_odour: '',
        ems_id: '',
        total_depth_drilled: '',
        finished_well_depth: '',
        final_casing_stick_up: '',
        bedrock_depth: '',
        static_water_level: '',
        well_yield: '',
        artesian_flow: '',
        artesian_pressure: '',
        well_cap_type: '',
        well_disinfected: 'False',
        comments: '',
        alternative_specs_submitted: 'False',
        decommission_description_set: [],
        decommission_reason: '',
        decommission_method: '',
        sealant_material: '',
        backfill_material: '',
        decommission_details: '',

        // non-form fields that should be saved with form
        meta: {
          drillerSameAsPersonResponsible: false
        }
      }
      this.componentUpdateTrigger = Date.now()
    },

    setWellTagNumber (well) {
      // setWellTagNumber is used to link an activity report to a well other than through the dropdown menu.
      // the dropdown menu returns an object so this method also does.
      this.form.well = { well_tag_number: well }
    },
    stripBlankStrings (formObject) {
      // strips blank strings from a form object

      Object.keys(formObject).forEach((key) => {
        if (typeof formObject[key] === 'object' && formObject[key] !== null) {
          // descend into nested objects
          this.stripBlankStrings(formObject[key])
        }

        if (formObject[key] === '') {
          delete formObject[key]
        }
      })
    },
    handlePreviewButton () {
      this.preview = true
      this.$nextTick(function () {
        window.scrollTo(0, 0)
      })
    },
    handlePreviewBackButton () {
      this.preview = false
      this.$nextTick(function () {
        window.scrollTo(0, 0)
      })
    }
  },
  watch: {
    activityType () {
      this.resetForm()
    }
  },
  created () {
    this.resetForm()
    this.$store.dispatch(FETCH_CODES)

    if (this.$route.params.id) {
      this.setWellTagNumber(this.$route.params.id)
    }
    if (this.$route.name === 'SubmissionsEdit') {
      this.activityType = 'STAFF_EDIT'
      this.formIsFlat = true
    }
  }
}
</script>

<style lang="scss">
.slide-leave-active,
.slide-enter-active {
  transition: 1s;
}
.slide-enter {
  transform: translate(100%, 0);
}
.slide-leave-to {
  transform: translate(-100%, 0);
}
.bounce-enter-active {
  animation: bounce-in .5s;
}
.bounce-leave-active {
  animation: bounce-out .2s;
}
@keyframes bounce-in {
  0% {
    transform: scale(0);
  }
  50% {
    transform: scale(1.5);
  }
  100% {
    transform: scale(1);
  }
}
@keyframes bounce-out {
  100% {
    transform: scale(0)
  }
}
.input-width-small {
  max-width: 5rem;
}
.input-width-medium {
  max-width: 10rem;
}
</style><|MERGE_RESOLUTION|>--- conflicted
+++ resolved
@@ -3,196 +3,6 @@
     <div class="card-body">
 
       <b-form @submit.prevent="confirmSubmit">
-<<<<<<< HEAD
-        <div v-if="!preview">
-          <!-- Form load/save -->
-          <b-row v-if="activityType !== 'STAFF_EDIT'">
-            <b-col class="text-right">
-              <b-btn size="sm" variant="outline-primary" @click="saveForm">
-                Save report progress
-                <transition name="bounce" mode="out-in">
-                    <i v-show="saveFormSuccess" class="fa fa-check text-success"></i>
-                </transition>
-              </b-btn>
-              <b-btn size="sm" variant="outline-primary" @click="loadConfirmation" ref="confirmLoadBtn" :disabled="isLoadFormDisabled">
-                Load saved report
-                <transition name="bounce">
-                    <i v-show="loadFormSuccess" class="fa fa-check text-success"></i>
-                </transition>
-              </b-btn>
-            </b-col>
-          </b-row>
-
-          <!-- Type of work performed -->
-          <activity-type class="my-3"
-            v-if="currentStep === 'activityType' || (formIsFlat && displayFormSection.activityType)"
-            id="activityType"
-            :wellActivityType.sync="activityType"
-          />
-
-          <!-- Type of well -->
-          <well-type class="my-3"
-            v-if="currentStep === 'wellType' || (formIsFlat && displayFormSection.wellType)"
-            id="wellType"
-            :wellTagNumber.sync="form.well"
-            :wellActivityType.sync="activityType"
-            :wellClass.sync="form.well_class"
-            :wellSubclass.sync="form.well_subclass"
-            :intendedWaterUse.sync="form.intended_water_use"
-            :units.sync="units"
-            :idPlateNumber.sync="form.identification_plate_number"
-            :wellPlateAttached.sync="form.well_plate_attached"
-            :workStartDate.sync="form.work_start_date"
-            :workEndDate.sync="form.work_end_date"
-            :errors="errors"
-            :fieldsLoaded="fieldsLoaded"
-          />
-
-          <!-- Person responsible for work -->
-          <person-responsible class="my-3"
-            v-if="currentStep === 'personResponsible' || (formIsFlat && displayFormSection.personResponsible)"
-            id="personResponsible"
-            :drillerName.sync="form.driller_name"
-            :consultantName.sync="form.consultant_name"
-            :consultantCompany.sync="form.consultant_company"
-            :personResponsible.sync="form.driller_responsible"
-            :drillerSameAsPersonResponsible.sync="form.meta.drillerSameAsPersonResponsible"
-            :errors="errors"
-            :fieldsLoaded="fieldsLoaded"
-          />
-
-          <!-- Owner information -->
-          <owner class="my-3"
-            v-if="currentStep === 'wellOwner' || (formIsFlat && displayFormSection.wellOwner)"
-            id="wellOwner"
-            :ownerFullName.sync="form.owner_full_name"
-            :ownerMailingAddress.sync="form.owner_mailing_address"
-            :ownerProvinceState.sync="form.owner_province_state"
-            :ownerCity.sync="form.owner_city"
-            :ownerPostalCode.sync="form.owner_postal_code"
-            :errors="errors"
-            :fieldsLoaded="fieldsLoaded"
-          />
-
-          <!-- Well location -->
-          <location class="my-3"
-            v-if="currentStep === 'wellLocation' || (formIsFlat && displayFormSection.wellLocation)"
-            id="wellLocation"
-            :ownerMailingAddress.sync="form.owner_mailing_address"
-            :ownerProvinceState.sync="form.owner_province_state"
-            :ownerCity.sync="form.owner_city"
-            :ownerPostalCode.sync="form.owner_postal_code"
-            :streetAddress.sync="form.street_address"
-            :city.sync="form.city"
-            :legalLot.sync="form.legal_lot"
-            :legalPlan.sync="form.legal_plan"
-            :legalDistrictLot.sync="form.legal_district_lot"
-            :legalBlock.sync="form.legal_block"
-            :legalSection.sync="form.legal_section"
-            :legalTownship.sync="form.legal_township"
-            :legalRange.sync="form.legal_range"
-            :landDistrict.sync="form.land_district"
-            :legalPID.sync="form.legal_pid"
-            :wellLocationDescription.sync="form.well_location_description"
-          />
-
-          <!-- Coords -->
-          <coords class="my-3"
-            v-if="currentStep === 'wellCoords' || (formIsFlat && displayFormSection.wellCoords)"
-            id="wellCoords"
-            :latitude.sync="form.latitude"
-            :longitude.sync="form.longitude"
-          />
-
-          <!-- Method of Drilling -->
-          <method-of-drilling class="my-3"
-            v-if="currentStep === 'method' || (formIsFlat && displayFormSection.method)"
-            id="method"
-            :groundElevation.sync="form.ground_elevation"
-            :groundElevationMethod.sync="form.ground_elevation_method"
-            :drillingMethod.sync="form.drilling_method"
-            :otherDrillingMethod.sync="form.other_drilling_method"
-            :wellOrientation.sync="form.well_orientation"
-          />
-
-          <!-- Closure/Decommission Description -->
-          <closure-description class="my-3"
-            v-if="currentStep === 'closureDescription' || (formIsFlat && displayFormSection.closureDescription)"
-            id="closureDescription"
-            :closureDescriptionSet.sync="form.decommission_description_set">
-
-          </closure-description>
-
-          <!-- Lithology -->
-          <lithology class="my-3"
-            v-if="currentStep === 'lithology' || (formIsFlat && displayFormSection.lithology)"
-            id="lithology"
-            :lithology.sync="form.lithologydescription_set"
-          />
-
-          <!-- Casings -->
-          <casings class="my-3"
-            :key="`casingsComponent${componentUpdateTrigger}`"
-            v-if="currentStep === 'casings' || (formIsFlat && displayFormSection.casings)"
-            id="casings"
-            :casings.sync="form.casing_set"
-            :errors="errors"
-            :fieldsLoaded="fieldsLoaded"
-          />
-
-          <!-- Surface Seal / Backfill Material -->
-          <backfill class="my-3"
-            v-if="currentStep === 'backfill' || (formIsFlat && displayFormSection.backfill)"
-            id="backfill"
-            :surfaceSealMaterial.sync="form.surface_seal_material"
-            :surfaceSealDepth.sync="form.surface_seal_depth"
-            :surfaceSealThickness.sync="form.surface_seal_thickness"
-            :surfaceSealMethod.sync="form.surface_seal_method"
-            :backfillAboveSurfaceSeal.sync="form.backfill_above_surface_seal"
-            :backfillDepth.sync="form.backfill_above_surface_seal_depth"
-          />
-
-          <!-- Liner Information -->
-          <liner class="my-3"
-            :key="`linerComponent${componentUpdateTrigger}`"
-            v-if="currentStep === 'liner' || (formIsFlat && displayFormSection.liner)"
-            id="liner"
-            :linerMaterial.sync="form.liner_material"
-            :linerDiameter.sync="form.liner_diameter"
-            :linerThickness.sync="form.liner_thickness"
-            :linerFrom.sync="form.liner_from"
-            :linerTo.sync="form.liner_to"
-            :linerPerforations.sync="form.linerperforation_set"
-            :errors="errors"
-            :fieldsLoaded="fieldsLoaded"
-          />
-
-          <!-- Screens -->
-          <screens class="my-3"
-            :key="`screensComponent${componentUpdateTrigger}`"
-            v-if="currentStep === 'screens' || (formIsFlat && displayFormSection.screens)"
-            id="screens"
-            :screenIntakeMethod.sync="form.screen_intake_method"
-            :screenType.sync="form.screen_type"
-            :screenMaterial.sync="form.screen_material"
-            :otherScreenMaterial.sync="form.other_screen_material"
-            :screenOpening.sync="form.screen_opening"
-            :screenBottom.sync="form.screen_bottom"
-            :screens.sync="form.screen_set"
-            :errors="errors"
-            :fieldsLoaded="fieldsLoaded"
-          />
-
-          <!-- Filter Pack -->
-          <filterPack class="my-3"
-            v-if="currentStep === 'filterPack' || (formIsFlat && displayFormSection.filterPack)"
-            id="filterPack"
-            :filterPackFrom.sync="form.filter_pack_from"
-            :filterPackTo.sync="form.filter_pack_to"
-            :filterPackThickness.sync="form.filter_pack_thickness"
-            :filterPackMaterial.sync="form.filter_pack_material"
-            :filterPackMaterialSize.sync="form.filter_pack_material_size"
-=======
         <!-- if preview === true : Preview -->
         <submission-preview
           v-if="preview"
@@ -201,7 +11,6 @@
           :sections="displayFormSection"
           :errors="errors"
           v-on:back="handlePreviewBackButton"
->>>>>>> f1275abf
           />
         <!-- if preview === false : Activity submission form -->
         <activity-submission-form
