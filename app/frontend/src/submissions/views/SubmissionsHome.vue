<template>
  <div class="card">
    <div class="card-body">
      <h1 class="card-title">Well Activity Submission</h1>
      <b-row>
        <b-col cols="12" lg="8"><p>Submit activity on a well. <a href="/gwells/">Try a search</a> to see if the well exists in the system before submitting a report.</p></b-col>
        <b-col cols="12" lg="4" class="text-right">
          <b-btn size="sm" :variant="`${formIsFlat ? 'primary':'outline-primary'}`" @click="formIsFlat=true">Flat form</b-btn>
          <b-btn size="sm" :variant="`${formIsFlat ? 'outline-primary':'primary'}`" @click="formIsFlat=false">Wizard</b-btn>
          <b-btn size="sm" :variant="`${preview ? 'primary':'outline-primary'}`" @click="preview=!preview">Preview</b-btn>
        </b-col>
      </b-row>

      <!-- Activity submission form -->
      <b-form @submit.prevent="confirmSubmit">

        <!-- Form load/save -->
        <b-row>
          <b-col class="text-right">
            <b-btn size="sm" variant="outline-primary" @click="saveForm">
              Save
              <transition name="bounce" mode="out-in">
                  <i v-show="saveFormSuccess" class="fa fa-check text-success"></i>
              </transition>
            </b-btn>
            <b-btn size="sm" variant="outline-primary" @click="loadConfirmation" ref="confirmLoadBtn">
              Load
              <transition name="bounce">
                  <i v-show="loadFormSuccess" class="fa fa-check text-success"></i>
              </transition>
            </b-btn>
          </b-col>
        </b-row>

        <!-- Type of well -->
        <well-type class="my-3"
          v-if="currentStep === 'wellType' || (formIsFlat && flatForm.wellType)"
          :wellTagNumber.sync="form.well"
          :wellActivityType.sync="activityType"
          :wellClass.sync="form.well_class"
          :wellSubclass.sync="form.well_subclass"
          :intendedWaterUse.sync="form.intended_water_use"
          :units.sync="units"
          :idPlateNumber.sync="form.identification_plate_number"
          :wellPlateAttached.sync="form.well_plate_attached"
          :workStartDate.sync="form.work_start_date"
          :workEndDate.sync="form.work_end_date"
          :errors="errors"
          :fieldsLoaded="fieldsLoaded"
        />

        <!-- Person responsible for work -->
        <person-responsible class="my-3"
          v-if="formStep === 'personResponsible' || formIsFlat && flatForm.personResponsible"
          :drillerName.sync="form.driller_name"
          :consultantName.sync="form.consultant_name"
          :consultantCompany.sync="form.consultant_company"
          :personResponsible.sync="form.driller_responsible"
          :drillerSameAsPersonResponsible.sync="form.meta.drillerSameAsPersonResponsible"
          :errors="errors"
          :fieldsLoaded="fieldsLoaded"
        />

        <!-- Owner information -->
        <owner class="my-3"
          v-if="currentStep === 'wellOwner' || (formIsFlat && flatForm.wellOwner)"
          :ownerFullName.sync="form.owner_full_name"
          :ownerMailingAddress.sync="form.owner_mailing_address"
          :ownerProvinceState.sync="form.owner_province_state"
          :ownerCity.sync="form.owner_city"
          :ownerPostalCode.sync="form.owner_postal_code"
          :errors="errors"
          :fieldsLoaded="fieldsLoaded"
        />

        <!-- Well location -->
        <location class="my-3"
          v-if="currentStep === 'wellLocation' || (formIsFlat && flatForm.wellLocation)"
          :ownerMailingAddress.sync="form.owner_mailing_address"
          :ownerProvinceState.sync="form.owner_province_state"
          :ownerCity.sync="form.owner_city"
          :ownerPostalCode.sync="form.owner_postal_code"
          :streetAddress.sync="form.street_address"
          :city.sync="form.city"
          :legalLot.sync="form.legal_lot"
          :legalPlan.sync="form.legal_plan"
          :legalDistrictLot.sync="form.legal_district_lot"
          :legalBlock.sync="form.legal_block"
          :legalSection.sync="form.legal_section"
          :legalTownship.sync="form.legal_township"
          :legalRange.sync="form.legal_range"
          :landDistrict.sync="form.land_district"
          :legalPID.sync="form.legal_pid"
          :wellLocationDescription.sync="form.well_location_description"
        />

        <!-- Coords -->
        <coords class="my-3"
          v-if="currentStep === 'wellCoords' || (formIsFlat && flatForm.wellCoords)"
          :latitude.sync="form.latitude"
          :longitude.sync="form.longitude"
        />

        <!-- Method of Drilling -->
        <method-of-drilling class="my-3"
          v-if="currentStep === 'method' || (formIsFlat && flatForm.method)"

          :groundElevation.sync="form.ground_elevation"
          :groundElevationMethod.sync="form.ground_elevation_method"
          :drillingMethod.sync="form.drilling_method"
          :otherDrillingMethod.sync="form.other_drilling_method"
          :wellOrientation.sync="form.well_orientation"
        />

        <!-- Closure/Decommission Description -->
        <closure-description class="my-3"
          v-if="currentStep === 'closureDescription' || (formIsFlat && flatForm.closureDescription)"
          :closureDescriptionSet.sync="form.decommission_description_set">

        </closure-description>

        <!-- Lithology -->
        <lithology class="my-3"
          v-if="currentStep === 'lithology' || (formIsFlat && flatForm.lithology)"
          :lithology.sync="form.lithologydescription_set"
        />

        <!-- Casings -->
        <casings class="my-3"
          :key="`casingsComponent${componentUpdateTrigger}`"
          v-if="currentStep === 'casings' || (formIsFlat && flatForm.casings)"
          :casings.sync="form.casing_set"
          :errors="errors"
          :fieldsLoaded="fieldsLoaded"
        />

        <!-- Surface Seal / Backfill Material -->
        <backfill class="my-3"
          v-if="currentStep === 'backfill' || (formIsFlat && flatForm.backfill)"
          :surfaceSealMaterial.sync="form.surface_seal_material"
          :surfaceSealDepth.sync="form.surface_seal_depth"
          :surfaceSealThickness.sync="form.surface_seal_thickness"
          :surfaceSealMethod.sync="form.surface_seal_method"
          :backfillAboveSurfaceSeal.sync="form.backfill_above_surface_seal"
          :backfillDepth.sync="form.backfill_above_surface_seal_depth"
        />

        <!-- Liner Information -->
        <liner class="my-3"
          v-if="currentStep === 'liner' || (formIsFlat && flatForm.liner)"
          :linerMaterial.sync="form.liner_material"
          :linerDiameter.sync="form.liner_diameter"
          :linerThickness.sync="form.liner_thickness"
          :linerFrom.sync="form.liner_from"
          :linerTo.sync="form.liner_to"
          :linerPerforations.sync="form.linerperforation_set"
          :errors="errors"
          :fieldsLoaded="fieldsLoaded"
        />

        <!-- Screens -->
        <screens class="my-3"
          v-if="currentStep === 'screens' || (formIsFlat && flatForm.screens)"
          :screenIntakeMethod.sync="form.screen_intake_method"
          :screenType.sync="form.screen_type"
          :screenMaterial.sync="form.screen_material"
          :otherScreenMaterial.sync="form.other_screen_material"
          :screenOpening.sync="form.screen_opening"
          :screenBottom.sync="form.screen_bottom"
          :screens.sync="form.screen_set"
          :errors="errors"
          :fieldsLoaded="fieldsLoaded"
        />

        <!-- Filter Pack -->
        <filterPack class="my-3"
          v-if="currentStep === 'filterPack' || (formIsFlat && flatForm.filterPack)"
          :filterPackFrom.sync="form.filter_pack_from"
          :filterPackTo.sync="form.filter_pack_to"
          :filterPackThickness.sync="form.filter_pack_thickness"
          :filterPackMaterial.sync="form.filter_pack_material"
          :filterPackMaterialSize.sync="form.filter_pack_material_size"
        />

        <!-- Well Development -->
        <development class="my-3"
          v-if="currentStep === 'wellDevelopment' || (formIsFlat && flatForm.wellDevelopment)"
          :developmentMethod.sync="form.development_method"
          :developmentHours.sync="form.development_hours"
          :developmentNotes.sync="form.development_notes"
        />

        <!-- Yield (Production Data) -->
        <yield class="my-3"
          v-if="currentStep === 'wellYield' || (formIsFlat && flatForm.wellYield)"
          :productionData.sync="form.production_data_set"
        />

        <!-- Water Quality -->
        <water-quality class="my-3"
          v-if="currentStep === 'waterQuality' || (formIsFlat && flatForm.waterQuality)"
          :waterQualityCharacteristics.sync="form.water_quality_characteristics"
          :waterQualityColour.sync="form.water_quality_colour"
          :waterQualityOdour.sync="form.water_quality_odour"
          :emsID.sync="form.ems_id"
        />

        <!-- Well Completion Data -->
        <completion class="my-3"
          v-if="currentStep === 'wellCompletion' || (formIsFlat && flatForm.wellCompletion)"
          :totalDepthDrilled.sync="form.total_depth_drilled"
          :finishedWellDepth.sync="form.finished_well_depth"
          :finalCasingStickUp.sync="form.final_casing_stick_up"
          :bedrockDepth.sync="form.bedrock_depth"
          :staticWaterLevel.sync="form.static_water_level"
          :wellYield.sync="form.well_yield"
          :artesianFlow.sync="form.artesian_flow"
          :artesianPressure.sync="form.artesian_pressure"
          :wellCapType.sync="form.well_cap_type"
          :wellDisinfected.sync="form.well_disinfected"
        />

        <decommission-information class="my-3"
          v-if="currentStep === 'decommissionInformation' || (formIsFlat && flatForm.decommissionInformation)"
          :finishedWellDepth.sync="form.finished_well_depth"
          :decommissionReason.sync="form.decommission_reason"
          :decommissionMethod.sync="form.decommission_method"
          :sealantMaterial.sync="form.sealant_material"
          :backfillMaterial.sync="form.backfill_material"
          :decommissionDetails.sync="form.decommission_details"
        />

        <!-- Comments -->
        <comments class="my-3"
          v-if="currentStep === 'comments' || (formIsFlat && flatForm.comments)"
          :comments.sync="form.comments"
          :alternativeSpecsSubmitted.sync="form.alternative_specs_submitted"
        />

        <!-- Preview -->
        <submission-preview :form="form"/>

        <!-- Back / Next / Submit controls -->
        <b-row class="mt-5">
          <b-col v-if="!formIsFlat">
            <b-btn v-if="step > 1" @click="step > 1 ? step-- : null" variant="primary">Back</b-btn>
          </b-col>
          <b-col :class="`pr-4 ${formIsFlat ? '':'text-right'}`">
            <b-btn v-if="step < maxSteps && !formIsFlat" @click="step++" variant="primary">Next</b-btn>
            <b-btn v-else id="formSubmitButton" type="submit" variant="primary" ref="activitySubmitBtn" :disabled="formSubmitLoading">Submit</b-btn>
          </b-col>
        </b-row>
      </b-form>

      <!-- Form submission success message -->
      <b-alert
          :show="formSubmitSuccess"
          dismissible
          @dismissed="formSubmitSuccess=false"
          variant="success"
          class="mt-3">Report submitted!</b-alert>

      <!-- Form submission error message -->
      <b-alert
          :show="formSubmitError"
          dismissible
          @dismissed="formSubmitError=false"
          variant="danger"
          class="mt-3">
        <span v-if="errors && errors.detail">
          {{ errors.detail }}
        </span>
        <div v-if="errors && errors != {}">
          <div v-for="(field, i) in Object.keys(errors)" :key="`submissionError${i}`">
            {{field | readable}} : <span v-for="(e, j) in errors[field]" :key="`submissionError${i}-${j}`">{{ e }}</span>
          </div>
        </div>
        </b-alert>

      <!-- Form submission confirmation -->
      <b-modal
          v-model="confirmSubmitModal"
          id="confirmSubmitModal"
          centered
          title="Confirm submission"
          @shown="$refs.confirmSubmitConfirmBtn.focus()"
          :return-focus="$refs.activitySubmitBtn">
        Are you sure you want to submit this activity report?
        <div slot="modal-footer">
          <b-btn variant="primary" @click="confirmSubmitModal=false;formSubmit()" ref="confirmSubmitConfirmBtn">
            Save
          </b-btn>
          <b-btn variant="light" @click="confirmSubmitModal=false">
            Cancel
          </b-btn>
        </div>
      </b-modal>

      <!-- Form reload (load from save) confirmation -->
      <b-modal
          v-model="confirmLoadModal"
          centered
          title="Confirm load submission data"
          @shown="$refs.confirmLoadConfirmBtn.focus()"
          :return-focus="$refs.loadFormBtn">
        Are you sure you want to load the previously saved activity report? Your current report will be overwritten.
        <div slot="modal-footer">
          <b-btn variant="primary" @click="confirmLoadModal=false;loadForm()" ref="confirmLoadConfirmBtn">
            Load
          </b-btn>
          <b-btn variant="light" @click="confirmLoadModal=false">
            Cancel
          </b-btn>
        </div>
      </b-modal>
    </div>
  </div>
</template>

<script>
import { mapGetters } from 'vuex'
import ApiService from '@/common/services/ApiService.js'
import { FETCH_CODES } from '../store/actions.types.js'
import inputFormatMixin from '@/common/inputFormatMixin.js'
import WellType from '@/submissions/components/SubmissionForm/WellType.vue'
import PersonResponsible from '@/submissions/components/SubmissionForm/PersonResponsible.vue'
import Owner from '@/submissions/components/SubmissionForm/Owner.vue'
import Location from '@/submissions/components/SubmissionForm/Location.vue'
import Coords from '@/submissions/components/SubmissionForm/Coords.vue'
import MethodOfDrilling from '@/submissions/components/SubmissionForm/MethodOfDrilling.vue'
import Lithology from '@/submissions/components/SubmissionForm/Lithology.vue'
import Casings from '@/submissions/components/SubmissionForm/Casings.vue'
import Backfill from '@/submissions/components/SubmissionForm/Backfill.vue'
import Liner from '@/submissions/components/SubmissionForm/Liner.vue'
import Screens from '@/submissions/components/SubmissionForm/Screens.vue'
import FilterPack from '@/submissions/components/SubmissionForm/FilterPack.vue'
import Development from '@/submissions/components/SubmissionForm/Development.vue'
import Yield from '@/submissions/components/SubmissionForm/Yield.vue'
import WaterQuality from '@/submissions/components/SubmissionForm/WaterQuality.vue'
import Completion from '@/submissions/components/SubmissionForm/Completion.vue'
import Comments from '@/submissions/components/SubmissionForm/Comments.vue'
import ClosureDescription from '@/submissions/components/SubmissionForm/ClosureDescription.vue'
import DecommissionInformation from '@/submissions/components/SubmissionForm/DecommissionInformation.vue'
import SubmissionPreview from '@/submissions/components/SubmissionPreview/SubmissionPreview.vue'
export default {
  name: 'SubmissionsHome',
  mixins: [inputFormatMixin],
  components: {
    WellType,
    PersonResponsible,
    Owner,
    Location,
    Coords,
    MethodOfDrilling,
    Lithology,
    Casings,
    Backfill,
    Liner,
    Screens,
    FilterPack,
    Development,
    Yield,
    WaterQuality,
    Completion,
    Comments,
    ClosureDescription,
    DecommissionInformation,
    SubmissionPreview
  },
  data () {
    return {
      activityType: 'CON',
      formIsFlat: true,
      preview: false,
      units: 'imperial',
      confirmSubmitModal: false,
      formSubmitLoading: false,
      formSubmitSuccess: false,
      formSubmitError: false,
      saveFormSuccess: false,
      loadFormSuccess: false,
      confirmLoadModal: false,
      // componentUpdateTrigger can be appended to a component's key. Changing this value will cause
      // these components to be re-created, allowing the created() and mounted() hooks to re-run.
      componentUpdateTrigger: 0,
      step: 1,
      sliding: null,
      errors: {},
      fieldsLoaded: {},
      form: {},
      formOptions: {},
      formSteps: {
        CON: [
          'wellType',
          'wellOwner',
          'personResponsible',
          'wellLocation',
          'wellCoords',
          'method',
          'lithology',
          'casings',
          'backfill',
          'liner',
          'screens',
          'filterPack',
          'wellDevelopment',
          'wellYield',
          'waterQuality',
          'wellCompletion',
          'comments'
        ],
        ALT: [
          'wellType',
          'wellOwner',
          'personResponsible',
          'wellLocation',
          'wellCoords',
          'method',
          'lithology',
          'casings',
          'backfill',
          'liner',
          'screens',
          'filterPack',
          'wellDevelopment',
          'wellYield',
          'waterQuality',
          'wellCompletion',
          'comments'
        ],
        DEC: [
          'wellType',
          'wellOwner',
          'personResponsible',
          'wellLocation',
          'wellCoords',
          'method',
          'closureDescription',
          'casings',
          'decommissionInformation',
          'comments'
        ]
      }
    }
  },
  computed: {
    formStep () {
      // the numbered step that the user is on
      // this value is bound by the length of the list of steps for the
      // current type of submission
      return (this.step % (this.maxSteps + 1))
    },
    maxSteps () {
      return this.formSteps[this.activityType].length
    },
    currentStep () {
      // the string name of the step corresponding to formStep
      // this will determine which step is currently displayed
      return this.preview ? 'preview' : this.formSteps[this.activityType][this.formStep - 1]
    },
    flatForm () {
      // returns an object describing which components should be displayed
      // when in "flat form" mode

      const activityType = this.activityType
      const components = {}

      this.formSteps[activityType].forEach((step) => {
        components[step] = true
      })

<<<<<<< HEAD
      return this.preview ? {preview: true} : components
    }
=======
      return components
    },
    ...mapGetters(['codes'])
>>>>>>> 2123798e
  },
  methods: {
    formSubmit () {
      const data = Object.assign({}, this.form)

      // delete "meta" data (form input that need not be submitted) stored within form object
      delete data.meta

      // replace the "person responsible" object with the person's guid
      if (data.driller_responsible && data.driller_responsible.person_guid) {
        data.driller_responsible = data.driller_responsible.person_guid
      }

      if (data.well && data.well.well_tag_number) {
        data.well = data.well.well_tag_number
      }

      this.stripBlankStrings(data)

      this.formSubmitLoading = true
      this.formSubmitSuccess = false
      this.formSubmitError = false
      this.errors = {}
      // Depending on the type of submission (construction/decommission/alteration/edit) we post to
      // different endpoints.
      const PATH = this.codes.activity_types.find((item) => item.code === this.activityType).path
      ApiService.post(PATH, data).then(() => {
        this.formSubmitSuccess = true
        this.resetForm()
      }).catch((error) => {
        this.errors = error.response.data
        this.formSubmitError = true
      }).finally(() => {
        this.formSubmitLoading = false
      })
    },
    confirmSubmit () {
      this.confirmSubmitModal = true
    },
    resetForm () {
      this.form = {
        well: null,
        well_class: '',
        well_subclass: '',
        intended_water_use: '',
        identification_plate_number: null,
        well_plate_attached: '',
        driller_responsible: null,
        driller_name: '',
        consultant_name: '',
        consultant_company: '',
        work_start_date: '',
        work_end_date: '',
        owner_full_name: '',
        owner_mailing_address: '',
        owner_city: '',
        owner_province_state: '',
        owner_postal_code: '',
        street_address: '', // this is the street address of the well location
        city: '', // well location city
        legal_lot: '',
        legal_plan: '',
        legal_district_lot: '',
        legal_block: '',
        legal_section: '',
        legal_township: '',
        legal_range: '',
        land_district: '',
        legal_pid: '',
        liner_material: null,
        liner_diameter: null,
        liner_thickness: null,
        liner_from: null,
        liner_to: null,
        linerperforation_set: [],
        well_location_description: '',
        latitude: '',
        longitude: '',
        ground_elevation: null,
        ground_elevation_method: '',
        drilling_method: '',
        well_orientation: '',
        lithologydescription_set: [],
        surface_seal_material: '',
        surface_seal_depth: '',
        surface_seal_thickness: '',
        surface_seal_method: '',
        backfill_above_surface_seal: '',
        backfill_above_surface_seal_depth: '',
        casing_set: [],
        screen_intake_method: '',
        screen_type: '',
        screen_material: '',
        other_screen_material: '',
        screen_opening: '',
        screen_bottom: '',
        screen_set: [],
        development_method: '',
        development_hours: '',
        development_notes: '',
        production_data_set: [],
        filter_pack_from: '',
        filter_pack_to: '',
        filter_pack_thickness: '',
        filter_pack_material: '',
        filter_pack_material_size: '',
        water_quality_characteristics: [],
        water_quality_colour: '',
        water_quality_odour: '',
        ems_id: '',
        total_depth_drilled: '',
        finished_well_depth: '',
        final_casing_stick_up: '',
        bedrock_depth: '',
        static_water_level: '',
        well_yield: '',
        artesian_flow: '',
        artesian_pressure: '',
        well_cap_type: '',
        well_disinfected: 'False',
        comments: '',
        alternative_specs_submitted: 'False',
        decommission_description_set: [],
        decommission_reason: '',
        decommission_method: '',
        sealant_material: '',
        backfill_material: '',
        decommission_details: '',

        // non-form fields that should be saved with form
        meta: {
          drillerSameAsPersonResponsible: false
        }
      }
      this.componentUpdateTrigger = Date.now()
    },
    saveForm () {
      // saves a copy of form data locally
      this.saveStatusReset()
      const data = JSON.stringify(this.form)
      localStorage.setItem('savedFormData', data)
      setTimeout(() => { this.saveFormSuccess = true }, 10)
      setTimeout(() => { this.saveFormSuccess = false }, 1000)
    },
    loadForm () {
      this.saveStatusReset()
      const storedData = localStorage.getItem('savedFormData')
      if (storedData) {
        this.resetForm()

        // some form features depend on watching form field values.
        // setTimeout pushes rendering new data down execution queue
        // to give watchers a chance to act on each set of changes
        // (e.g. form reset, form population)
        setTimeout(() => {
          const parsedData = JSON.parse(storedData)
          this.form = Object.assign(this.form, parsedData)
          this.fieldsLoaded = Object.assign(this.fieldsLoaded, parsedData)
          setTimeout(() => { this.loadFormSuccess = true }, 0)
          setTimeout(() => { this.fieldsLoaded = {} }, 0)
          setTimeout(() => { this.loadFormSuccess = false }, 1000)
        }, 0)
      }
    },
    loadConfirmation () {
      this.confirmLoadModal = true
    },
    saveStatusReset () {
      this.saveFormSuccess = false
      this.loadFormSuccess = false
    },
    setWellTagNumber (well) {
      // setWellTagNumber is used to link an activity report to a well other than through the dropdown menu.
      // the dropdown menu returns an object so this method also does.
      this.form.well = { well_tag_number: well }
    },
    stripBlankStrings (formObject) {
      // strips blank strings from a form object

      Object.keys(formObject).forEach((key) => {
        if (typeof formObject[key] === 'object' && formObject[key] !== null) {
          // descend into nested objects
          this.stripBlankStrings(formObject[key])
        }

        if (formObject[key] === '') {
          delete formObject[key]
        }
      })
    }
  },
  watch: {
    activityType () {
      this.resetForm()
    }
  },
  created () {
    this.resetForm()
    this.$store.dispatch(FETCH_CODES)

    if (this.$route.params.id) {
      this.setWellTagNumber(this.$route.params.id)
    }
    if (this.$route.name === 'SubmissionsEdit') {
      this.activityType = 'STAFF_EDIT'
    }
  }
}
</script>

<style lang="scss">
.slide-leave-active,
.slide-enter-active {
  transition: 1s;
}
.slide-enter {
  transform: translate(100%, 0);
}
.slide-leave-to {
  transform: translate(-100%, 0);
}
.bounce-enter-active {
  animation: bounce-in .5s;
}
.bounce-leave-active {
  animation: bounce-out .2s;
}
@keyframes bounce-in {
  0% {
    transform: scale(0);
  }
  50% {
    transform: scale(1.5);
  }
  100% {
    transform: scale(1);
  }
}
@keyframes bounce-out {
  100% {
    transform: scale(0)
  }
}
.input-width-small {
  max-width: 5rem;
}
.input-width-medium {
  max-width: 10rem;
}
</style><|MERGE_RESOLUTION|>--- conflicted
+++ resolved
@@ -469,14 +469,9 @@
         components[step] = true
       })
 
-<<<<<<< HEAD
       return this.preview ? {preview: true} : components
-    }
-=======
-      return components
     },
     ...mapGetters(['codes'])
->>>>>>> 2123798e
   },
   methods: {
     formSubmit () {
