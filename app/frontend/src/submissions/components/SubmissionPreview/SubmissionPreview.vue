<template>
  <div>
    <h1 class="card-title">
      <b-row>
        <b-col cols="12">
          <div>Well Activity Submission<span v-if="!reportSubmitted"> Preview</span></div>
          <b-btn v-if="reportSubmitted" @click="$emit('startNewReport')" variant="primary">Submit New Report</b-btn>
          <b-btn v-else class="float-right" @click="$emit('back')" variant="primary">Back to Edit</b-btn>
        </b-col>
      </b-row>
    </h1>
    <fieldset class="my-3 detail-section">
      <legend>Type of Work and Well Class</legend>
      <b-row>
        <b-col>
          <span class="font-weight-bold">Report Type:</span> {{ codeToDescription('activity_types', activity) }}
        </b-col>
      </b-row>
      <b-row>
        <b-col cols="12" lg="4"><span class="font-weight-bold">Class of Well:</span> {{ codeToDescription('well_classes', form.well_class) }}</b-col>
        <b-col cols="12" lg="4"><span class="font-weight-bold">Subclass:</span> {{ wellSubclass }}</b-col>
        <b-col cols="12" lg="4"><span class="font-weight-bold">Intended Water Use:</span> {{ codeToDescription('intended_water_uses', form.intended_water_use) }}</b-col>
      </b-row>
      <b-row>
        <b-col cols="12" lg="4"><span class="font-weight-bold">Well Tag Number:</span> {{ form.well ? form.well['well_tag_number']: '' }}</b-col>
        <b-col cols="12" lg="4"><span class="font-weight-bold">Well Identification Plate Number:</span> {{ form.identification_plate_number }}</b-col>
        <b-col cols="12" lg="4"><span class="font-weight-bold">Where Plate Attached:</span> {{ form.well_plate_attached }}</b-col>
      </b-row>
      <b-row>
        <b-col cols="12" lg="4"><span class="font-weight-bold">Work Start Date:</span> {{ form.work_start_date }}</b-col>
        <b-col cols="12" lg="4"><span class="font-weight-bold">Work End Date:</span> {{ form.work_end_date }}</b-col>
      </b-row>
    </fieldset>

    <fieldset class="my-3 detail-section">
      <legend>Person Responsible for Work</legend>
      <b-row>
        <b-col cols="12" lg="4"><span class="font-weight-bold">Person Responsible for Work:</span> {{ form.driller_responsible ? form.driller_responsible['name'] : '' }}</b-col>
        <b-col cols="12" lg="4"><span class="font-weight-bold">Person Who Performed Work:</span> {{ form.driller_name }}</b-col>
      </b-row>
      <b-row>
        <b-col cols="12" lg="4"><span class="font-weight-bold">Consultant Name:</span> {{ form.consultant_name }}</b-col>
        <b-col cols="12" lg="4"><span class="font-weight-bold">Consultant Company:</span> {{ form.consultant_company }}</b-col>
      </b-row>
    </fieldset>

    <fieldset class="my-3 detail-section">
      <legend>Well Owner</legend>
      <b-row>
        <b-col cols="12" lg="4"><span class="font-weight-bold">Name:</span> {{ form.owner_full_name }}</b-col>
      </b-row>
      <b-row>
        <b-col cols="12" lg="3"><span class="font-weight-bold">Mailing address:</span> {{ form.owner_mailing_address }}</b-col>
        <b-col cols="12" lg="3"><span class="font-weight-bold">City:</span> {{ form.owner_city }}</b-col>
        <b-col cols="12" lg="3"><span class="font-weight-bold">Province:</span> {{ form.owner_province_state }}</b-col>
        <b-col cols="12" lg="3"><span class="font-weight-bold">Postal Code:</span> {{ form.owner_postal_code }}</b-col>

      </b-row>
    </fieldset>

    <fieldset class="my-3 detail-section">
      <legend>Location Information</legend>
      <b-row>
        <b-col cols="12" lg="6" xl="4">
          <b-row>
            <b-col><span class="font-weight-bold">Street Address:</span> {{ form.street_address }}</b-col>
          </b-row>
          <b-row>
            <b-col><span class="font-weight-bold">Town/City:</span> {{ form.city }}</b-col>
          </b-row>
          <b-row>
            <b-col>
              <div class="my-3"><span class="font-weight-bold">Legal Description:</span></div>
              <div class="table-responsive">
                <table class="table table-sm table-striped table-bordered">
                  <tbody>
                    <tr>
                      <th class="w-50">Lot</th>
                      <td>{{ form.legal_lot }}</td>
                    </tr>
                    <tr>
                      <th class="w-50">Plan</th>
                      <td>{{ form.legal_plan }}</td>
                    </tr>
                    <tr>
                      <th class="w-50">District Lot</th>
                      <td>{{ form.legal_district_lot }}</td>
                    </tr>
                    <tr>
                      <th class="w-50">Block</th>
                      <td>{{ form.legal_block }}</td>
                    </tr>
                    <tr>
                      <th class="w-50">Section</th>
                      <td>{{ form.legal_section }}</td>
                    </tr>
                    <tr>
                      <th class="w-50">Township</th>
                      <td>{{ form.legal_township }}</td>
                    </tr>
                    <tr>
                      <th class="w-50">Range</th>
                      <td>{{ form.legal_range }}</td>
                    </tr>
                    <tr>
                      <th class="w-50">Land District</th>
                      <td>{{ form.land_district }}</td>
                    </tr>
                    <tr>
                      <th class="w-50">Property Identification Description (PID)</th>
                      <td>{{ form.legal_pid }}</td>
                    </tr>
                  </tbody>
                </table>
                <div>
                  <span class="font-weight-bold">Description of Well Location:</span> {{ form.well_location_description }}
                </div>
              </div>
            </b-col>
          </b-row>
        </b-col>
        <b-col cols="12" lg="6" xl="6" offset-xl="2">
          <div>
            <coords-map :latitude="form.latitude" :longitude="form.longitude" :draggable="false"></coords-map>
          </div>
          <div class="my-3">&nbsp;</div>
          <div><span class="font-weight-bold">Geographic Coordinates - North American Datum of 1983 (NAD 83)</span></div>
          <b-row>
            <b-col cols="12" lg="4"><span class="font-weight-bold">Latitude:</span> {{form.latitude}}</b-col>
            <b-col cols="12" lg="6"><span class="font-weight-bold">Longitude:</span> {{form.longitude}}</b-col>
          </b-row>
          <b-row>
            <b-col cols="12" lg="4"><span class="font-weight-bold">UTM Easting:</span> {{Math.round(UTM.easting)}}</b-col>
            <b-col cols="12" lg="6"><span class="font-weight-bold">UTM Northing:</span> {{Math.round(UTM.northing)}}</b-col>
          </b-row>
          <b-row>
            <b-col cols="12" lg="4"><span class="font-weight-bold">Zone:</span> {{UTM.zone}}</b-col>
            <b-col cols="12" lg="6"><span class="font-weight-bold">Location Accuracy Code:</span> {{form.location_accuracy_code}}</b-col>
          </b-row>
        </b-col>
      </b-row>
    </fieldset>

    <fieldset class="my-3 detail-section">
      <legend>Method of Drilling</legend>
      <b-row>
        <b-col cols="12" lg="4"><span class="font-weight-bold">Ground elevation:</span> {{ form.ground_elevation }}</b-col>
        <b-col cols="12" lg="4"><span class="font-weight-bold">Method of determining elevation:</span> {{ codeToDescription('ground_elevation_methods', form.ground_elevation_method) }}</b-col>
      </b-row>
      <b-row>
        <b-col cols="12" lg="4"><span class="font-weight-bold">Drilling method:</span> {{ form.drilling_method }}</b-col>
        <b-col cols="12" lg="3"><span class="font-weight-bold">Other drilling method:</span> {{ form.other_drilling_method }}</b-col>
      </b-row>
      <b-row>
        <b-col cols="12" lg="4"><span class="font-weight-bold">Orientation of well:</span> {{ form.well_orientation }}</b-col>
      </b-row>
    </fieldset>

    <fieldset class="my-3 detail-section" v-if="sections.lithology">
      <legend>Lithology</legend>
      <div class="table-responsive">
        <b-table
          striped
          small
          bordered
          :items="filterBlankRows(form.lithology_set)"
          show-empty
          :fields="[
            'from',
            'to',
            'primary',
            'secondary',
            'bedrock',
            'descriptor',
            'colour',
            'hardness',
            'moisture',
            'water_bearing_flow',
            'observations'
          ]"></b-table>
      </div>
    </fieldset>

    <fieldset class="my-3 detail-section" v-if="sections.closureDescription">
      <legend>Decommission Description</legend>
      <div class="table-responsive">
        <b-table
          striped
          small
          bordered
          :items="filterBlankRows(form.decommission_description_set)"
          :fields="['start', 'end', 'material', 'observations']"
          show-empty
        ></b-table>
      </div>
    </fieldset>

    <fieldset class="my-3 detail-section">
      <legend>Casing Details</legend>
      <div class="table-responsive">
        <b-table
            striped
            small
            bordered
            :items="filterBlankRows(form.casing_set)"
            :fields="['from', 'to', 'casing_type', 'casing_material', 'diameter', 'wall_thickness', 'drive_shoe']"
            show-empty>

          <template slot="from" slot-scope="data">{{data.item.start}} ft</template>
          <template slot="to" slot-scope="data">{{data.item.end}} ft</template>
          <template slot="casing_type" slot-scope="data">{{codeToDescription('casing_codes', data.item.casing_code)}}</template>
          <template slot="casing_material" slot-scope="data">{{codeToDescription('casing_materials', data.item.casing_material)}}</template>

        </b-table>
      </div>
    </fieldset>

    <fieldset class="my-3 detail-section" v-if="sections.backfill">
      <legend>Surface Seal and Backfill Details</legend>
      <b-row>
        <b-col cols="12" lg="4"><span class="font-weight-bold">Surface Seal Material:</span> {{ codeToDescription('surface_seal_materials', form.surface_seal_material) }}</b-col>
        <b-col cols="12" lg="4"><span class="font-weight-bold">Backfill Material Above Surface Seal:</span> {{ codeToDescription('surface_seal_materials', form.backfill_above_surface_seal) }}</b-col>
      </b-row>
      <b-row>
        <b-col cols="12" lg="4"><span class="font-weight-bold">Surface Seal Installation Method:</span> {{ codeToDescription('surface_seal_methods', form.surface_seal_method) }}</b-col>
        <b-col cols="12" lg="4"><span class="font-weight-bold">Backfill Depth:</span> {{ form.backfill_depth }}</b-col>
      </b-row>
      <b-row>
        <b-col cols="12" lg="4"><span class="font-weight-bold">Surface Seal Thickness:</span> {{ form.surface_seal_thickness }}</b-col>
      </b-row>
      <b-row>
        <b-col cols="12" lg="4"><span class="font-weight-bold">Surface Seal Depth:</span> {{ form.surface_seal_depth }}</b-col>
      </b-row>
    </fieldset>

    <fieldset class="my-3 detail-section" v-if="sections.liner">
      <legend>Liner Details</legend>
      <b-row>
        <b-col cols="12" lg="6">
          <b-row>
            <b-col cols="12" lg="6"><span class="font-weight-bold">Liner Material:</span> {{ codeToDescription('liner_materials', form.liner_material) }}</b-col>
          </b-row>
          <b-row>
            <b-col cols="12" lg="6"><span class="font-weight-bold">Liner Diameter:</span> {{ form.liner_diameter }}</b-col>
            <b-col cols="12" lg="6"><span class="font-weight-bold">Liner Thickness:</span> {{ form.liner_thickness }}</b-col>
          </b-row>
          <b-row>
            <b-col cols="12" lg="6"><span class="font-weight-bold">Liner from:</span> {{ form.liner_from }}</b-col>
            <b-col cols="12" lg="6"><span class="font-weight-bold">Liner to:</span> {{ form.liner_to }}</b-col>
          </b-row>
        </b-col>
        <b-col cols="12" lg="6">
          <div class="font-weight-bold">Liner perforations</div>
          <b-table
              striped
              small
              bordered
              :items="filterBlankRows(form.linerperforation_set)"
              :fields="['from', 'to']"
              show-empty
          >
            <template slot="from" slot-scope="data">{{data.item.start}} ft</template>
            <template slot="to" slot-scope="data">{{data.item.end}} ft</template>
          </b-table>
        </b-col>
      </b-row>
    </fieldset>

    <fieldset class="my-3 detail-section" v-if="sections.screens">
      <legend>Screen Details</legend>
      <b-row>
        <b-col cols="12" lg="4">
          <b-row>
            <b-col cols="12" lg="6"><span class="font-weight-bold">Intake Method:</span> {{ codeToDescription('screen_intake_methods', form.screen_intake_method) }}</b-col>
          </b-row>
          <b-row>
            <b-col cols="12" lg="6"><span class="font-weight-bold">Type:</span> {{ codeToDescription('screen_types', form.screen_type) }}</b-col>
          </b-row>
          <b-row>
            <b-col cols="12" lg="6"><span class="font-weight-bold">Material:</span> {{ codeToDescription('screen_materials', form.screen_material) }}</b-col>
          </b-row>
          <b-row>
            <b-col cols="12" lg="6"><span class="font-weight-bold">Opening:</span> {{ codeToDescription('screen_openings', form.screen_opening) }}</b-col>
          </b-row>
          <b-row>
            <b-col cols="12" lg="6"><span class="font-weight-bold">Bottom:</span> {{ codeToDescription('screen_bottoms', form.screen_bottom) }}</b-col>
          </b-row>
        </b-col>
        <b-col cols="12" lg="8">
          <div class="font-weight-bold">Installed Screens</div>
          <b-table
              striped
              small
              bordered
              :items="filterBlankRows(form.screen_set)"
              :fields="['from', 'to', 'internal_diameter', 'assembly_type', 'slot_size']"
              show-empty
              >
            <template slot="from" slot-scope="data">{{data.item.start}} ft</template>
            <template slot="to" slot-scope="data">{{data.item.end}} ft</template>
            <template slot="assembly_type" slot-scope="data">{{codeToDescription('screen_assemblies', data.item.assembly_type)}}</template>
          </b-table>
        </b-col>
      </b-row>
    </fieldset>

    <fieldset class="my-3 detail-section" v-if="sections.filterPack">
      <legend>Filter Pack</legend>
      <b-row>
        <b-col cols="12" lg="4"><span class="font-weight-bold">Filter pack from:</span> {{ form.filter_pack_from }}</b-col>
        <b-col cols="12" lg="4"><span class="font-weight-bold">Filter pack to:</span> {{ form.filter_pack_to }}</b-col>
        <b-col cols="12" lg="4"><span class="font-weight-bold">Filter pack thickness:</span> {{ form.filter_pack_thickness }}</b-col>
      </b-row>
      <b-row>
        <b-col cols="12" lg="4"><span class="font-weight-bold">Filter pack material:</span> {{ codeToDescription('filter_pack_material', form.filter_pack_material) }}</b-col>
        <b-col cols="12" lg="4"><span class="font-weight-bold">Filter pack material size:</span> {{ form.filter_pack_material_size }}</b-col>
      </b-row>
    </fieldset>

    <fieldset class="my-3 detail-section" v-if="sections.wellDevelopment">
      <legend>Well Development</legend>
      <b-row>
        <b-col cols="12" lg="4"><span class="font-weight-bold">Developed by:</span> {{ codeToDescription('development_methods', form.development_method) }}</b-col>
        <b-col cols="12" lg="4"><span class="font-weight-bold">Development Total Duration:</span> {{ form.development_hours }} {{ form.development_hours ? 'hours':'' }}</b-col>
      </b-row>
    </fieldset>

    <fieldset class="my-3 detail-section" v-if="sections.wellYield">
      <legend>Well Yield</legend>

      <div v-for="(productionTest, index) in form.production_data_set" :key="`ProductionDataSet${index}`">
        <b-row>
          <b-col cols="12" lg="4"><span class="font-weight-bold">Estimation Method:</span> {{codeToDescription('yield_estimation_methods', productionTest.yield_estimation_method)}} </b-col>
          <b-col cols="12" lg="4"><span class="font-weight-bold">Estimation Rate:</span> {{productionTest.yield_estimation_rate}} </b-col>
          <b-col cols="12" lg="4"><span class="font-weight-bold">Estimation Duration:</span> {{productionTest.yield_estimation_duration}}</b-col>
        </b-row>
        <b-row>
          <b-col cols="12" lg="4"><span class="font-weight-bold">Static Water Level Before Test:</span> {{productionTest.static_level}}</b-col>
          <b-col cols="12" lg="4"><span class="font-weight-bold">Drawdown:</span> {{productionTest.drawdown}}</b-col>
        </b-row>
        <b-row>
          <b-col cols="12" lg="4"><span class="font-weight-bold">Hydrofracturing Performed:</span> {{productionTest.hydro_fracturing_performed}}</b-col>
          <b-col cols="12" lg="4"><span class="font-weight-bold">Increase in Yield Due to Hydrofracturing:</span> {{productionTest.hydro_fracturing_yield_increase}}</b-col>
        </b-row>
      </div>
    </fieldset>

    <fieldset class="my-3 detail-section" v-if="sections.waterQuality">
      <legend>Water Quality</legend>
      <b-row>
        <b-col cols="12" lg="4"><span class="font-weight-bold">Characteristics:</span>
          <span v-for="(item, index) in form.water_quality_characteristics" :key="`previewWaterCharacteristic${index}`">
            <!-- Add a comma before each item except index 0 -->
            {{ index ? ', ': ''}}{{ codeToDescription('water_quality_characteristics', item) }}
          </span>
        </b-col>
        <b-col cols="12" lg="4"><span class="font-weight-bold">Water Quality Colour:</span> {{ codeToDescription('water_quality_colours', form.water_quality_colour) }}</b-col>
      </b-row>
      <b-row>
        <b-col cols="12" lg="6"><span class="font-weight-bold">Water Quality Odour:</span> {{ form.water_quality_odour }}</b-col>
      </b-row>
      <b-row>
        <b-col cols="12" lg="6"><span class="font-weight-bold">EMS ID:</span> {{ form.ems_id }}</b-col>
      </b-row>
    </fieldset>

    <fieldset class="my-3 detail-section" v-if="sections.wellCompletion">
      <legend>Well Completion Data</legend>
      <b-row>
        <b-col cols="12" lg="4"><span class="font-weight-bold">Total Depth Drilled:</span> {{ form.total_depth_drilled }} {{ form.total_depth_drilled ? 'feet':''}}</b-col>
        <b-col cols="12" lg="4"><span class="font-weight-bold">Static Water Level (BTOC):</span> {{ form.static_water_level }} {{ form.static_water_level ? 'feet': ''}}</b-col>
        <b-col cols="12" lg="4"><span class="font-weight-bold">Well Cap:</span> {{ form.well_cap_type }}</b-col>
      </b-row>
      <b-row>
        <b-col cols="12" lg="4"><span class="font-weight-bold">Finished Well Depth:</span> {{ form.finished_well_depth }} {{ form.finished_well_depth ? 'feet':''}}</b-col>
        <b-col cols="12" lg="4"><span class="font-weight-bold">Estimated Well Yield:</span> {{ form.well_yield }} {{ form.well_yield ? 'USGPM': ''}}</b-col>
        <b-col cols="12" lg="4"><span class="font-weight-bold">Well Disinfected:</span> {{ form.well_disinfected }}</b-col>
      </b-row>
      <b-row>
        <b-col cols="12" lg="4"><span class="font-weight-bold">Final Casing Stick Up:</span> {{ form.final_casing_stick_up }} {{ form.final_casing_stick_up ? 'inches':''}}</b-col>
        <b-col cols="12" lg="4"><span class="font-weight-bold">Artesian Flow:</span> {{ form.artesian_flow }} {{ form.artesian_flow ? 'USGPM': ''}}</b-col>
      </b-row>
      <b-row>
        <b-col cols="12" lg="4"><span class="font-weight-bold">Depth to Bedrock:</span> {{ form.bedrock_depth }} {{ form.bedrock_depth ? 'feet':''}}</b-col>
        <b-col cols="12" lg="4"><span class="font-weight-bold">Artesian Pressure:</span> {{ form.artesian_pressure }} {{ form.artesian_pressure ? 'feet': ''}}</b-col>
      </b-row>
    </fieldset>

    <fieldset class="my-3 detail-section" v-if="sections.decommissionInformation">
      <legend>Well Decommission Information</legend>
      <b-row>
        <b-col cols="12" lg="4"><span class="font-weight-bold">Finished Well Depth:</span> {{ form.finished_well_depth }} {{ form.finished_well_depth ? 'feet':''}}</b-col>
        <b-col cols="12" lg="4"><span class="font-weight-bold">Sealant Material:</span> {{ form.sealant_material }}</b-col>
      </b-row>
      <b-row>
        <b-col cols="12" lg="4"><span class="font-weight-bold">Reason for Decommission:</span> {{ form.decommission_reason }}</b-col>
        <b-col cols="12" lg="4"><span class="font-weight-bold">Backfill Material:</span> {{ form.backfill_material }}</b-col>
      </b-row>
      <b-row>
        <b-col cols="12" lg="4"><span class="font-weight-bold">Method of Decommission:</span> {{ form.decommission_method }}</b-col>
        <b-col cols="12" lg="4"><span class="font-weight-bold">Decommission Details:</span> {{ form.decommission_details }}</b-col>
      </b-row>
    </fieldset>

    <fieldset class="my-3 detail-section">
      <legend>Comments</legend>
      <p>
        {{ form.comments ? form.comments : 'No comments submitted' }}
      </p>
      <p>
        <span class="font-weight-bold">Alternative Specs Submitted:</span> {{ form.alternative_specs_submitted }}
      </p>
    </fieldset>

    <!-- Back / Next / Submit controls -->
    <b-row v-if="!reportSubmitted" class="mt-5">
      <b-col>
        <b-btn @click="$emit('back')" variant="primary">Back to Edit</b-btn>
      </b-col>
      <b-col class="pr-4 text-right">
        <b-btn id="formSubmitButton" type="submit" variant="primary" ref="activitySubmitBtn" :disabled="formSubmitLoading">Submit</b-btn>
      </b-col>
    </b-row>
  </div>
</template>

<script>
import { mapGetters } from 'vuex'
import CoordsMap from '@/submissions/components/SubmissionForm/CoordsMap.vue'
import convertCoordinatesMixin from '@/common/convertCoordinatesMixin.js'
import filterBlankRows from '@/common/filterBlankRows'
import codeToDescription from '@/common/codeToDescription.js'

export default {
  name: 'SubmissionPreview',
  components: {
    CoordsMap
  },
  mixins: [filterBlankRows, codeToDescription, convertCoordinatesMixin],
  props: [
    'form',
    'activity',
    'sections',
<<<<<<< HEAD
=======
    'reportSubmitted',
>>>>>>> 219236fd
    'formSubmitLoading'
  ],
  data () {
    return {
    }
  },
  computed: {
    wellSubclass () {
      let subclassCodes = []
      let subclass = null

      // generate a list of subclasses
      if (this.form.well_subclass && this.form.well_class) {
        this.codes.well_classes.forEach((item) => {
          if (item.wellsubclasscode_set) {
            subclassCodes = subclassCodes.concat(item.wellsubclasscode_set)
          }
        })

        // find the subclass to get its description
        subclass = subclassCodes.find((code) => {
          return code.well_subclass_guid === this.form.well_subclass
        })['description']
      }

      return subclass
    },
    UTM () {
    // converts form lat/long and returns an object containing UTM easting, northing, and zone
      return this.convertToUTM(Number(this.form.longitude), Number(this.form.latitude))
    },
    ...mapGetters(['codes'])
  }
}
</script>

<style>

</style><|MERGE_RESOLUTION|>--- conflicted
+++ resolved
@@ -441,10 +441,7 @@
     'form',
     'activity',
     'sections',
-<<<<<<< HEAD
-=======
     'reportSubmitted',
->>>>>>> 219236fd
     'formSubmitLoading'
   ],
   data () {
