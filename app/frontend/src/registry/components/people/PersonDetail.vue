<template>
  <div class="container p-1 p-md-3">
    <b-card no-body class="mb-3" id="breadcrumbs">
        <b-breadcrumb :items="breadcrumbs" class="py-0 my-2"></b-breadcrumb>
    </b-card>
    <div v-if="showSpinner">
      <b-row>
        <b-col md="12">
          <div class="fa-2x text-center">
            <i class="fa fa-circle-o-notch fa-spin"></i>
          </div>
        </b-col>
      </b-row>
    </div>
    <div v-else class="card">
      <div class="col-xs-12" v-if="files_uploading">
        <b-alert show>File Upload In Progress...</b-alert>
      </div>
      <div class="col-xs-12" v-if="!files_uploading && file_upload_error">
        <b-alert show variant="warning" >{{file_upload_error}}</b-alert>
      </div>
      <div class="col-xs-12" v-if="!files_uploading && file_upload_success">
        <b-alert show variant="success" >Successfully uploaded all files</b-alert>
      </div>
      <div class="card-body p-2 p-md-3">
        <div v-if="currentDriller != {}">
          <div class="row">
            <div class="col-12">
              <h4 class="card-title">{{ currentDriller.first_name }} {{ currentDriller.surname }}</h4>
            </div>
          </div>
        </div>
        <div class="row">
          <div class="col-12" v-if="error">
            <api-error :error="error" resetter="SET_ERROR"></api-error>
          </div>
        </div>

        <!-- Personal information -->
        <div class="card mb-3">
          <div class="card-body p-2 p-md-3">
            <div class="row">
              <div class="col-9">
                <h5 class="card-title mb-3">Personal Information</h5>
              </div>
              <div class="col-3 text-right">
                <button
                  class="btn btn-light btn-sm registries-edit-btn"
                  type="button"
                  @click="editPerson = !editPerson"
                  v-if="currentDriller.person_guid && userRoles.registry.edit"><i class="fa fa-edit"></i> Edit</button>
              </div>
            </div>
            <person-edit
                  section="person"
                  v-if="editPerson && userRoles.registry.edit"
                  :record="currentDriller.person_guid"
                  @updated="editPerson = false; updateRecord()"
                  @canceled="editPerson = false"></person-edit>
            <div v-if="!editPerson">
              <div class="row mb-2">
                <div class="col-5 col-md-2 mb-1 mb-sm-0">
                  Surname:
                </div>
                <div class="col-7 col-md-4">
                  {{ currentDriller.surname }}
                </div>
                <div class="col-5 col-md-2">
                  First name:
                </div>
                <div class="col-7 col-md-4">
                  {{ currentDriller.first_name }}
                </div>
              </div>
              <div class="row mb-2">
                <div class="col-5 col-md-2">
                  Well Driller ORCS:
                </div>
                <div class="col-7 col-md-4">
                  {{ currentDriller.well_driller_orcs_no }}
                </div>
                <div class="col-5 col-md-2">
                  Pump Installer ORCS:
                </div>
                <div class="col-7 col-md-4">
                  {{ currentDriller.pump_installer_orcs_no }}
                </div>
              </div>
            </div>
          </div>
        </div>

        <!-- Registrations -->
        <div class="card mb-3"
            v-for="(registration, index) in currentDriller.registrations"
            :key="`registration ${index}`">
          <div class="card-body p-2 p-md-3">
            <h5 class="card-title">{{ registration.activity_description }} Registration</h5>

            <!-- Classifications -->
            <h6>Classifications</h6>
            <div class="mb-3">
              <div class="table-responsive">
                <table id="classification-table" class="table">
                  <thead>
                    <th>Classification</th>
                    <th>Register Status</th>
                    <th>Date Registered</th>
                  </thead>
                  <tbody>
                    <tr
                        v-for="(item, index_c) in classifications.filter((item) => {
                          return item.activity === registration.registries_activity
                        })" :key="`reg ${index} class ${index_c}`">
                      <td><router-link :to="{
                        name: 'ApplicationDetail',
                        params: { person_guid: currentDriller.person_guid, registration_guid: item.registration_guid, application_guid: item.application_guid } }">
                      {{ item.description }}</router-link></td>
                      <td>{{ item.status }}</td>
                      <td>{{ item.date }}</td>
                    </tr>
                  </tbody>
                </table>
              </div>
              <b-row v-if="show(registration.registries_activity)">
                <b-col>
                  <b-form @submit.prevent="saveApplication(registration.registries_activity)">
                    <application-add
                        class="mb-3"
                        v-on:close="closeApplication(registration.registries_activity)"
                        :value="getApplication(registration.registries_activity)"
                        :activity="registration.registries_activity"
                        mode="edit">
                        <button type="submit" class="btn btn-primary" variant="primary">Save</button>
                        <button type="button" class="btn btn-light" @click="closeApplication(registration.registries_activity)">Cancel</button>
                    </application-add>
                  </b-form>
                </b-col>
              </b-row>
              <b-row v-else>
                <b-col>
                  <b-button
                          v-if="userRoles.registry.edit"
                          type="button"
                          variant="primary"
                          size="sm"
                          v-on:click="addApplication(registration)"
                          class="mb-3 registries-action-button"><i class="fa fa-plus-square-o"></i> Add classification</b-button>
                </b-col>
              </b-row>
            </div>

            <!-- Registration information -->
            <div class="row">
              <div class="col">
                <h6 class="card-title mb-3">{{ registration.activity_description }} Registration Details</h6>
              </div>
              <div class="col text-right">
                <button
                  class="btn btn-light btn-sm registries-edit-btn"
                  type="button"
                  @click="editRegistration = (editRegistration === (index + 1) ? 0 : (index + 1))"
                  v-if="userRoles.registry.edit">
                  <span><i class="fa fa-edit"></i> Edit</span>
                  </button>
              </div>
            </div>
            <person-edit
              class="mb-4"
              section="registration"
              :record="registration"
              v-if="editRegistration === (index + 1) && userRoles.registry.edit"
              @updated="editRegistration = 0; updateRecord()"
              @canceled="editRegistration = 0"></person-edit>
            <div v-if="editRegistration !== (index + 1)">
              <div class="row mb-4">
                <div class="col-5 col-md-2">
                  Registration number:
                </div>
                <div class="col-7 col-md-4">
                  {{ registration.registration_no }}
                </div>
              </div>
            </div>

            <!-- Company information -->
            <div class="row">
              <div class="col">
                <h6 class="card-title mb-3">{{ registration.activity_description }} Company Information</h6>
              </div>
              <div class="col text-right">
                <button
                  class="btn btn-light btn-sm registries-edit-btn"
                  type="button"
                  @click="editCompany = (editCompany === (index + 1) ? 0 : (index + 1))"
                  v-if="currentDriller.person_guid && userRoles.registry.edit">
                  <span v-if="!registration.organization"><i class="fa fa-plus"></i> Add company</span>
                  <span v-else><i class="fa fa-refresh"></i> Change company</span>
                  </button>
              </div>
            </div>
            <person-edit
              section="company"
              :record="registration"
              v-if="editCompany === (index + 1) && userRoles.registry.edit"
              @updated="editCompany = 0; updateRecord()"
              @canceled="editCompany = 0"></person-edit>
            <div v-if="registration.organization && editCompany !== (index + 1)">
              <div class="row mb-2">
                <div class="col-5 col-md-2 mb-1 mb-sm-0">
                  Company name:
                </div>
                <div class="col-7 col-md-4">
                  {{ registration.organization.name }}
                </div>
                <div class="col-5 col-md-2">
                  Street address:
                </div>
                <div class="col-7 col-md-4">
                  {{ registration.organization.street_address }}
                </div>
              </div>
              <div class="row mb-2">
                <div class="col-5 col-md-2 mb-1 mb-sm-0">
                  City:
                </div>
                <div class="col-7 col-md-4">
                  {{ registration.organization.city }}
                </div>
                <div class="col-5 col-md-2">
                  Province:
                </div>
                <div class="col-7 col-md-4">
                  {{ registration.organization.province_state }}
                </div>
              </div>
              <div class="row mb-2">
                <div class="col-5 col-md-2 mb-1 mb-sm-0">
                  Postal Code:
                </div>
                <div class="col-7 col-md-4">
                  {{ registration.organization.postal_code }}
                </div>
                <div class="col-5 col-md-2">
                  Office number:
                </div>
                <div class="col-7 col-md-4">
                  {{ registration.organization.main_tel }}
                </div>
              </div>
              <div class="row mb-2">
                <div class="col-5 col-md-2 mb-1 mb-sm-0">
                  Cell number:
                </div>
                <div class="col-7 col-md-4">
                  {{ registration.surname }}
                </div>
                <div class="col-5 col-md-2">
                  Fax number:
                </div>
                <div class="col-7 col-md-4">
                  {{ registration.organization.fax_tel }}
                </div>
              </div>
              <div class="row mb-2">
                <div class="col-5 col-md-2 mb-1 mb-sm-0">
                  Email address:
                </div>
                <div class="col-7 col-md-4">
                  {{ registration.organization.email }}
                </div>
                <div class="col-5 col-md-2">
                  Website:
                </div>
                <div class="col-7 col-md-4">
                  {{ registration.organization.website_url }}
                </div>
              </div>
            </div>
            <div v-else-if="!registration.organization && editCompany !== (index + 1)">
              No {{ registration.activity_description }} company.
            </div>
          </div>
        </div>

        <!-- new registrations -->
        <div class="card mb-3" v-if="userRoles.registry.edit && (!currentDriller.registrations || currentDriller.registrations.length !== 2)">
          <div class="card-body p-2 p-md-3">
            <div
                v-for="(item, index) in registrationOptions.filter((item) => {
                    return !currentDriller.registrations.some(reg => reg.registries_activity === item.code)
                  })"
                :key="`unregistered activity ${index}`">
              <b-button variant="primary" class="my-1 registries-action-button" :ref="`registerButton${item.code}`" @click="confirmRegisterModal[item.code]=true">
                Register as a {{ item.desc }}
              </b-button>
              <b-modal
                  v-model="confirmRegisterModal[item.code]"
                  centered
                  :title="`Confirm register as ${item.desc}`"
                  @shown="$refs[`confirmRegisterConfirmBtn${item.code}`][0].focus()"
                  :return-focus="$refs[`registerButton${item.code}`]">
                Are you sure you want to register {{ currentDriller.first_name }} {{ currentDriller.surname }} as a {{ item.desc }}?
                <div slot="modal-footer">
                  <b-btn
                      variant="primary"
                      @click="confirmRegisterModal[item.code]=false;submitRegistration(item.code)"
                      :ref="`confirmRegisterConfirmBtn${item.code}`"
                      id="register-confirm">
                    Confirm
                  </b-btn>
                  <b-btn variant="light" @click="confirmRegisterModal[item.code]=false" id="register-cancel">
                    Cancel
                  </b-btn>
                </div>
              </b-modal>
            </div>
          </div>
        </div>

        <!-- Contact Information -->
        <div class="card mb-3">
          <div class="card-body p-2 p-md-3">
            <div class="row">
              <div class="col-9">
                <h6 class="card-title mb-3">Contact Information at Company</h6>
              </div>
              <div class="col-3 text-right">
                <button
                  class="btn btn-light btn-sm registries-edit-btn"
                  type="button"
                  @click="editContact = !editContact"
                  v-if="currentDriller.person_guid && userRoles.registry.edit"><i class="fa fa-edit"></i> Edit</button>
              </div>
            </div>
            <person-edit
              section="contact"
              :record="currentDriller.person_guid"
              v-if="editContact && userRoles.registry.edit"
              @updated="editContact = false; updateRecord()"
              @canceled="editContact = false"></person-edit>
            <div v-if="!editContact">
              <div class="row mb-2">
                <div class="col-12 col-md-4">
                  <span class="contact-label">Email address: </span><a :href="`mailto:${currentDriller.contact_email}`">{{ currentDriller.contact_email }}</a>
                </div>
                <div class="col-12 col-md-4">
                  <span class="contact-label">Telephone: </span>{{ currentDriller.contact_tel }}
                </div>
                <div class="col-12 col-md-4">
                  <span class="contact-label">Cell: </span>{{ currentDriller.contact_cell }}
                </div>
              </div>
            </div>
          </div>
        </div>

        <!-- Notes -->
        <person-notes @updated="updateRecord"></person-notes>

        <div class="card mb-3">
          <div class="card-body p-2 p-md-3">
            <div class="row">
              <div class="col-9">
                <h5 class="card-title mb-3">Attachments</h5>
              </div>
            </div>
            <b-row class="mt-3">
              <b-col>
                <b-form-group
                  horizontal
                  label-cols="4"
                  label="Upload Documents">
                  <b-form-file
                    v-model="files"
                    multiple
                    plain/>
                  <div class="mt-3">
                    <b-form-checkbox
                     id="isPrivateCheckbox"
                     v-model="privateDocument">Are these documents private?</b-form-checkbox>
                  </div>
                  <div class="mt-3" v-if="upload_files.length > 0">
                    <b-list-group>
                      <b-list-group-item v-for="(f, index) in upload_files" :key="index">{{f.name}}</b-list-group-item>
                    </b-list-group>
                  </div>
                </b-form-group>
              </b-col>
            </b-row>
            <b-row class="mt-3">
              <b-col>
                <person-documents :files="person_files"
                  v-on:fetchFiles="fetchFiles"
                  :guid="currentDriller.person_guid"></person-documents>
              </b-col>
            </b-row>
            <div slot="modal-footer">
              <b-btn variant="primary" @click="uploadAttachments()" :disabled="this.upload_files.length === 0">
                Save
              </b-btn>
              <b-btn variant="light" @click="cancelUploadAttachments" >
                Cancel
              </b-btn>
            </div>
          </div>
        </div>

        <!-- Change history for this record -->
        <change-history
          ref="changeHistory"
          class="my-3"
          v-if="!!currentDriller"
          resource="person"
          :id="currentDriller.person_guid"></change-history>
      </div>
    </div>
  </div>
</template>

<script>
import APIErrorMessage from '@/common/components/APIErrorMessage'
import PersonEdit from '@/registry/components/people/PersonEdit.vue'
import PersonNotes from '@/registry/components/people/PersonNotes.vue'
import ChangeHistory from '@/common/components/ChangeHistory.vue'
import ApplicationAddEdit from '@/registry/components/people/ApplicationAddEdit.vue'
import ApiService from '@/common/services/ApiService.js'
import { mapActions, mapGetters, mapMutations, mapState } from 'vuex'
import { SET_DRILLER } from '@/registry/store/mutations.types'
import { FETCH_DRILLER, FETCH_DRILLER_OPTIONS } from '@/registry/store/actions.types'
import PersonDocuments from './PersonDocuments'

export default {
  name: 'person-detail',
  components: {
    'person-documents': PersonDocuments,
    'api-error': APIErrorMessage,
    'person-edit': PersonEdit,
    'application-add': ApplicationAddEdit,
    ChangeHistory,
    PersonNotes
  },
  data () {
    return {
      drillApplication: null,
      pumpApplication: null,
      breadcrumbs: [
        {
          text: 'Registry',
          to: { name: 'SearchHome' }
        },
        {
          text: 'Person Profile',
          active: true
        }
      ],
      editCompany: 0,
      editRegistration: 0,
      editPerson: false,
      editContact: false,
      savingApplication: false,
      registrationOptions: [
        {
          code: 'DRILL',
          desc: 'Well Driller'
        },
        {
          code: 'PUMP',
          desc: 'Well Pump Installer'
        }
      ],
      confirmRegisterModal: {
        DRILL: false,
        PUMP: false
      },
      person_files: {}
    }
  },
  computed: {
    files: {
      get: function () {
        return this.upload_files
      },
      set: function (value) {
        this.setFiles(value)
      }
    },
    privateDocument: {
      get: function () {
        return this.isPrivate
      },
      set: function (value) {
        this.setPrivate(value)
      }
    },
    showSpinner () {
      return this.currentDriller == null || this.loading || this.savingApplication
    },
    company () {
      if (this.currentDriller && this.currentDriller.companies && this.currentDriller.companies.length) {
        return this.currentDriller.companies[0]
      }
      return {}
    },
    drillerOver19 () {
      if (this.currentDriller.applications && this.currentDriller.applications.length) {
        return this.currentDriller.applications.some((app) => {
          return app.over19_ind === true
        })
      }
      return false
    },
    classifications () {
      const classifications = []

      // classifications are contained within arrays pulled from the application table
      if (
        this.currentDriller.registrations &&
        this.currentDriller.registrations.length
      ) {
        // since each person can have multiple registrations, and each application can have multiple
        // classifications, we need to iterate through several arrays.
        this.currentDriller.registrations.forEach((reg) => {
          reg.applications.forEach((app) => {
            let status = null
            if (app.removal_date) {
              status = 'Removed'
            } else if (app.current_status) {
              status = app.current_status.description
            }
            classifications.push({
              code: app.subactivity.registries_subactivity_code,
              description: app.subactivity.description,
              status: status,
              date: app.application_outcome_date,
              registration_guid: reg.register_guid,
              application_guid: app.application_guid,
              activity: reg.registries_activity
            })
          })
        })
      }
      return classifications
    },
    drillerApplicationNotes () {
      const notes = []
      if (this.currentDriller.applications && this.currentDriller.applications.length) {
        this.currentDriller.applications.forEach((app) => {
          if (app.registrar_notes) {
            notes.push({
              note: app.registrar_notes,
              appKey: `notes ${app.application_guid}`
            })
          }
        })
      }
      return notes
    },
    ...mapGetters([
      'loading',
      'user',
      'error',
      'currentDriller',
      'drillers',
      'userRoles'
    ]),
    ...mapState('documentState', [
      'files_uploading',
      'file_upload_error',
      'file_upload_success',
      'isPrivate',
      'upload_files'
    ])
  },
  methods: {
    ...mapActions('documentState', [
      'uploadFiles',
      'fileUploadSuccess'
    ]),
    ...mapMutations('documentState', [
      'setFiles',
      'setPrivate'
    ]),
    show (key) {
      return ((key === 'PUMP' && this.pumpApplication) || (key === 'DRILL' && this.drillApplication))
    },
    getApplication (key) {
      if (key === 'PUMP') {
        return this.pumpApplication
      } else if (key === 'DRILL') {
        return this.drillApplication
      }
      return null
    },
    updateRecord () {
      this.$store.dispatch(FETCH_DRILLER, this.$route.params.person_guid)
      // update changeHistory when company is updated
      if (this.currentDriller && this.$refs.changeHistory) {
        this.$refs.changeHistory.update()
      }
      this.fetchFiles()
    },
    addApplication (registration) {
      const newClassification = {
        registration: registration.register_guid
      }
      if (registration.registries_activity === 'PUMP') {
        this.pumpApplication = newClassification
      } else if (registration.registries_activity === 'DRILL') {
        this.drillApplication = newClassification
      }
    },
    closeApplication (key) {
      if (key === 'PUMP') {
        this.pumpApplication = null
      } else if (key === 'DRILL') {
        this.drillApplication = null
      }
    },
    saveApplication (key) {
      let application = this.getApplication(key)
      this.savingApplication = true
      ApiService.post('applications', application).then(() => {
        this.closeApplication(key)
        this.savingApplication = false
        this.updateRecord()
      }).catch(() => {
        this.savingApplication = false
      })
    },
    submitRegistration (activity) {
      const data = {
        person: this.currentDriller.person_guid,
        registries_activity: activity
      }
      ApiService.post('registrations', data).then(() => {
        this.updateRecord()
      })
    },
    cancelUploadAttachments () {
<<<<<<< HEAD
      console.log('cancel upload')
=======
>>>>>>> 217fb508
      this.setFiles([])
    },
    uploadAttachments () {
      if (this.upload_files.length > 0) {
        this.uploadFiles({
          documentType: 'drillers',
          recordId: this.currentDriller.person_guid
        }).then(() => {
          this.fileUploadSuccess()
          this.fetchFiles()
          window.scrollTo(0, 0)
        }).catch((error) => {
          console.log(error)
        })
      }
    },
    fetchFiles () {
      ApiService.query(`drillers/${this.$route.params.person_guid}/files/`)
        .then((response) => {
          this.person_files = response.data
          console.log(response.data)
        })
    }
  },
  created () {
    if (this.currentDriller.person_guid !== this.$route.params.person_guid) {
      // reset the currentDriller object if another driller was previously loaded
      this.$store.commit(SET_DRILLER, {})
      if (this.drillers && this.drillers.results && this.drillers.results.length) {
        // use basic info (name etc) from driller list while complete record is being fetched from API
        const driller = this.drillers.results.find((item) => {
          return item.person_guid === this.$route.params.person_guid
        })
        if (driller) {
          this.$store.commit(SET_DRILLER, driller)
        }
      }
    }
    // always fetch up to date record from API when page loads
    this.updateRecord()
    this.$store.dispatch(FETCH_DRILLER_OPTIONS)
  }
}
</script>

<style>
#classification-table th {
  font-weight: 400!important;
}
.registries-edit-btn {
  margin-top: -5px;
}
.contact-label {
  margin-right: 1rem;
}
</style><|MERGE_RESOLUTION|>--- conflicted
+++ resolved
@@ -638,10 +638,6 @@
       })
     },
     cancelUploadAttachments () {
-<<<<<<< HEAD
-      console.log('cancel upload')
-=======
->>>>>>> 217fb508
       this.setFiles([])
     },
     uploadAttachments () {
