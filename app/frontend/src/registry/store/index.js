--- conflicted
+++ resolved
@@ -90,10 +90,6 @@
   },
   mutations: {
     [SET_SEARCH_PARAMS](state, payload) {      
-<<<<<<< HEAD
-=======
-      const params = Object.assign({}, DEFAULT_SEARCH_PARAMS, payload)
->>>>>>> efbbc102
       state.searchParams = payload
     },    
     [SET_HAS_SEARCHED] (state, payload) {
@@ -132,11 +128,7 @@
     [SET_LAST_SEARCHED_PARAMS] (state, payload) {
       if (payload != null &&
         (!payload.hasOwnProperty("raw") || !payload.hasOwnProperty("api"))) {
-<<<<<<< HEAD
         throw(new Error("Must specify parameter in the format of: {'raw': {...}, 'api': {...}}"))
-=======
-        throw("Must specify parameter in the format of: {'raw': {...}, 'api': {...}}")
->>>>>>> efbbc102
       }
       state.lastSearchedParams = payload
     }, 
@@ -148,11 +140,7 @@
         payload.maxZoom = 10;
       }
       if (payload && !payload.hasOwnProperty("centre") && !payload.hasOwnProperty("bounds")) {
-<<<<<<< HEAD
         throw(new Error("Must specify either the 'centre' or the 'bounds' parameter"))
-=======
-        throw("Must specify either the 'centre' or the 'bounds' parameter")
->>>>>>> efbbc102
       }
       if (JSON.stringify(state.requestedMapPosition) == JSON.stringify(payload)) {
         //no change
@@ -274,7 +262,6 @@
       if (!params.subactivities.length) {
         params.subactivities = [""]
       }
-<<<<<<< HEAD
       //be flexible with the input format of the any parameter that allows 
       //multiple choices.  In such cases allow the value to be either a csv 
       //string or an array, but before further processing standardize the format 
@@ -286,8 +273,6 @@
         }
       });
       
-=======
->>>>>>> efbbc102
       
       //prepare a slightly modified parameters object that will be sent
       //to the API.
