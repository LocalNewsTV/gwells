<template>
  <div>
    <div v-if="loading">
      <div class="fa-2x text-center">
        <i class="fa fa-circle-o-notch fa-spin"></i>
      </div>
    </div>
    <div v-else>
      <b-card no-body class="mb-3 container d-print-none">
        <b-breadcrumb :items="breadcrumbs" class="py-0 my-2"></b-breadcrumb>
      </b-card>
      <b-card v-if="errorNotFound" class="container p-1">
        <h1>Not Found</h1>
        <p>The well you are looking for was not found.</p>
      </b-card>
      <b-card v-else class="container p-1">

<<<<<<< HEAD
      <!-- SUMMARY -->
      <fieldset id="summary_fieldset" class="detail-section mb-3">
        <legend>
          <span class="h2">Well Summary</span>
          <div class="float-right d-print-none">
            <router-link v-if="show.edit" :to="{ name: 'SubmissionsEdit', params: { id: $route.params.id } }" class="mr-3">
              <button class="btn btn-primary mb-1">Edit</button>
            </router-link>
            <b-btn variant="light" aria-label="Print" @click="handlePrint"><i class="fa fa-lg fa-print"></i></b-btn>
          </div>
        </legend>
        <b-row>
          <b-col cols="12" md="4"><span class="font-weight-bold">Well Tag Number:</span> {{ well.well_tag_number }}</b-col>
          <b-col cols="12" md="4"><span class="font-weight-bold">Well Status:</span> {{ well.well_status }}</b-col>
          <b-col cols="12" md="4"><span class="font-weight-bold">Observation Well Number:</span>
            <a
              v-if="well.observation_well_number"
              id="obs_well_number"
              :href="`https://governmentofbc.maps.arcgis.com/apps/webappviewer/index.html?id=b53cb0bf3f6848e79d66ffd09b74f00d&find=OBS%20WELL%20${well.observation_well_number}`"
            >
              {{ well.observation_well_number }}
            </a>
          </b-col>
        </b-row>
        <b-row>
          <b-col cols="12" md="4"><span class="font-weight-bold">Well Identification Plate Number:</span> {{ well.identification_plate_number }}</b-col>
          <b-col cols="12" md="4"><span class="font-weight-bold">Well Class:</span> {{ well.well_class }}</b-col>
          <b-col cols="12" md="4"><span class="font-weight-bold">Observation Well Status:</span> {{ well.observation_well_status }}</b-col>
        </b-row>
        <b-row>
          <b-col cols="12" md="4"><span class="font-weight-bold">Owner Name:</span> {{ well.owner_full_name }}</b-col>
          <b-col cols="12" md="4"><span class="font-weight-bold">Well Subclass:</span> {{ well.subclass }}</b-col>
          <b-col cols="12" md="4"><span class="font-weight-bold">Environmental Monitoring System (EMS) ID:</span> {{ well.ems || well.ems_id }}</b-col>
        </b-row>
        <b-row>
          <b-col cols="12" md="4"><span class="font-weight-bold">Intended Water Use:</span> {{ well.intended_water_use }}</b-col>
          <b-col cols="12" md="4"><span class="font-weight-bold">Aquifer Number:</span>
            <router-link :to="{ name: 'aquifers-view', params: { id: well.aquifer } }">
              {{ well.aquifer }}
            </router-link>
          </b-col>
          <b-col cols="12" md="4"><span class="font-weight-bold">Alternative specs submitted:</span> {{ well.alternative_specs_submitted }}</b-col>
        </b-row>
      </fieldset>

      <!-- LINKS -->
      <fieldset id="jump_links_fieldset" class="d-print-none detail-section my-3">
          <legend>Sections</legend>
=======
        <!-- SUMMARY -->
        <fieldset id="summary_fieldset" class="detail-section mb-3">
          <legend>
            <span class="h2">Well Summary</span>
            <div class="float-right d-print-none">
              <router-link v-if="show.edit" :to="{ name: 'SubmissionsEdit', params: { id: $route.params.id } }" class="mr-3">
                <button class="btn btn-primary mb-1">Edit</button>
              </router-link>
              <b-btn variant="light" aria-label="Print" @click="handlePrint"><i class="fa fa-lg fa-print"></i></b-btn>
            </div>
          </legend>
>>>>>>> 5c672d3c
          <b-row>
            <b-col cols="12" md="4"><span class="font-weight-bold">Well Tag Number:</span> {{ well.well_tag_number }}</b-col>
            <b-col cols="12" md="4"><span class="font-weight-bold">Well Status:</span> {{ well.well_status }}</b-col>
            <b-col cols="12" md="4"><span class="font-weight-bold">Observation Well Number:</span>
              <a
                v-if="well.observation_well_number"
                id="obs_well_number"
                :href="`https://governmentofbc.maps.arcgis.com/apps/webappviewer/index.html?id=b53cb0bf3f6848e79d66ffd09b74f00d&find=OBS%20WELL%20${well.observation_well_number}`"
              >
                {{ well.observation_well_number }}
              </a>
            </b-col>
          </b-row>
          <b-row>
            <b-col cols="12" md="4"><span class="font-weight-bold">Well Identification Plate Number:</span> {{ well.identification_plate_number }}</b-col>
            <b-col cols="12" md="4"><span class="font-weight-bold">Well Class:</span> {{ well.well_class }}</b-col>
            <b-col cols="12" md="4"><span class="font-weight-bold">Observation Well Status:</span> {{ well.observation_well_status }}</b-col>
          </b-row>
          <b-row>
            <b-col cols="12" md="4"><span class="font-weight-bold">Owner Name:</span> {{ well.owner_full_name }}</b-col>
            <b-col cols="12" md="4"><span class="font-weight-bold">Well Subclass:</span> {{ well.subclass }}</b-col>
            <b-col cols="12" md="4"><span class="font-weight-bold">Environmental Monitoring System (EMS) ID:</span> {{ well.ems || well.ems_id }}</b-col>
          </b-row>
          <b-row>
            <b-col cols="12" md="4"><span class="font-weight-bold">Licensed Status:</span> {{ well.licenced_status }}</b-col>
            <b-col cols="12" md="4"><span class="font-weight-bold">Intended Water Use:</span> {{ well.intended_water_use }}</b-col>
            <b-col cols="12" md="4"><span class="font-weight-bold">Aquifer Number:</span>
              <router-link :to="{ name: 'aquifers-view', params: { id: well.aquifer } }">
                {{ well.aquifer }}
              </router-link>
            </b-col>
          </b-row>
          <b-row>
            <b-col cols="12" md="4"></b-col>
            <b-col cols="12" md="4"></b-col>
            <b-col cols="12" md="4"><span class="font-weight-bold">Alternative specs submitted:</span> {{ well.alternative_specs_submitted }}</b-col>
          </b-row>
        </fieldset>

<<<<<<< HEAD
      <!-- LICENSING -->
      <fieldset id="well_licensing_fieldset" class="my-3 detail-section">
        <legend>Licensing Information</legend>
        <b-row>
          <b-col cols="12" md="4"><span class="font-weight-bold">Licensed Status:</span> {{ licence.status }}</b-col>
          <b-col cols="12" md="4"><span class="font-weight-bold">Licence Number:</span> {{ licence.number }}</b-col>
          <b-col cols="12" md="4"></b-col>
        </b-row>
      </fieldset>

      <!-- LOCATION -->
      <fieldset id="location_information_fieldset" class="my-3 detail-section">
        <legend>Location Information</legend>
        <b-row>
          <b-col cols="12" md="6" xl="5">
=======
        <!-- LINKS -->
        <fieldset id="jump_links_fieldset" class="d-print-none detail-section my-3">
            <legend>Sections</legend>
>>>>>>> 5c672d3c
            <b-row>
              <b-col cols="12" md="4">
                <div><a class="jump_link" href="#location_information_fieldset">Location Information</a></div>
                <div><a class="jump_link" href="#well_activity_fieldset">Well Activity</a></div>
                <div><a class="jump_link" href="#well_completion_data_fieldset">Well Completion Data and Artesian Flow</a></div>
                <div><a class="jump_link" href="#lithology_fieldset">Lithology</a></div>
                <div><a class="jump_link" href="#casing_fieldset">Casing Details</a></div>
              </b-col>
              <b-col cols="12" md="4">
                <div><a class="jump_link" href="#surface_seal_fieldset">Surface Seal and Backfill Details</a></div>
                <div><a class="jump_link" href="#perforations_fieldset">Liner Details</a></div>
                <div><a class="jump_link" href="#screen_details_fieldset">Screen Details</a></div>
                <div><a class="jump_link" href="#well_development_fieldset">Well Development</a></div>
                <div><a class="jump_link" href="#well_yield_fieldset">Well Yield</a></div>
              </b-col>
              <b-col cols="12" md="4">
                <div><a class="jump_link" href="#well_decommissioning_fieldset">Well Decommissioning</a></div>
                <div><a class="jump_link" href="#well_comments_fieldset">Comments</a></div>
                <div v-if="config && config.enable_documents"><a class="jump_link" href="#documents_fieldset">Documentation</a></div>
                <div><a class="jump_link" href="#disclaimer_fieldset">Disclaimer</a></div>
              </b-col>
            </b-row>
        </fieldset>

        <!-- LOCATION -->
        <fieldset id="location_information_fieldset" class="my-3 detail-section">
          <legend>Location Information</legend>
          <b-row>
            <b-col cols="12" md="6" xl="5">
              <b-row>
                <b-col><span class="font-weight-bold">Street Address:</span> {{ well.street_address }}</b-col>
              </b-row>
              <b-row>
                <b-col><span class="font-weight-bold">Town/City:</span> {{ well.city }}</b-col>
              </b-row>
              <b-row>
                <b-col>
                  <div class="my-3"><span class="font-weight-bold">Legal Description:</span></div>
                  <div class="table-responsive">
                    <table class="table table-sm table-striped table-bordered">
                      <tbody>
                        <tr>
                          <th class="w-50">Lot</th>
                          <td>{{ well.legal_lot }}</td>
                        </tr>
                        <tr>
                          <th class="w-50">Plan</th>
                          <td>{{ well.legal_plan }}</td>
                        </tr>
                        <tr>
                          <th class="w-50">District Lot</th>
                          <td>{{ well.legal_district_lot }}</td>
                        </tr>
                        <tr>
                          <th class="w-50">Block</th>
                          <td>{{ well.legal_block }}</td>
                        </tr>
                        <tr>
                          <th class="w-50">Section</th>
                          <td>{{ well.legal_section }}</td>
                        </tr>
                        <tr>
                          <th class="w-50">Township</th>
                          <td>{{ well.legal_township }}</td>
                        </tr>
                        <tr>
                          <th class="w-50">Range</th>
                          <td>{{ well.legal_range }}</td>
                        </tr>
                        <tr>
                          <th class="w-50">Land District</th>
                          <td>{{ well.land_district }}</td>
                        </tr>
                        <tr>
                          <th class="w-50">Property Identification Description (PID)</th>
                          <td>{{ well.legal_pid }}</td>
                        </tr>
                      </tbody>
                    </table>
                    <div>
                      <span class="font-weight-bold">Description of Well Location:</span> {{ well.well_location_description }}
                    </div>
                  </div>
                </b-col>
              </b-row>
            </b-col>
            <b-col cols="12" md="6" xl="6" offset-xl="1">
              <div>
                <single-well-map :latitude="Number(well.latitude)" :longitude="Number(well.longitude)" :draggable="false"></single-well-map>
              </div>
              <div class="my-3">&nbsp;</div>
              <div><span class="font-weight-bold">Geographic Coordinates - North American Datum of 1983 (NAD 83)</span></div>
              <b-row>
                <b-col cols="12" md="4"><span class="font-weight-bold">Latitude:</span> {{well.latitude}}</b-col>
                <b-col cols="12" md="6"><span class="font-weight-bold">Longitude:</span> {{well.longitude}}</b-col>
              </b-row>
              <b-row>
                <b-col cols="12" md="4"><span class="font-weight-bold">UTM Easting:</span> {{ UTM.easting ? Math.round(UTM.easting) : ''}}</b-col>
                <b-col cols="12" md="6"><span class="font-weight-bold">UTM Northing:</span> {{ UTM.northing ? Math.round(UTM.northing) : ''}}</b-col>
              </b-row>
              <b-row>
                <b-col cols="12" md="4"><span class="font-weight-bold">Zone:</span> {{UTM.zone}}</b-col>
                <b-col cols="12" md="6"><span class="font-weight-bold">Location Accuracy Code:</span> {{well.location_accuracy_code}}</b-col>
              </b-row>
            </b-col>
          </b-row>
        </fieldset>

        <fieldset id="well_activity_fieldset" class="my-3 detail-section">
          <legend>Well Activity</legend>
          <b-table
            striped
            small
            bordered
            show-empty
            :fields="['activity_type', 'work_start_date', 'work_end_date', 'drilling_company']"
          >

          </b-table>
        </fieldset>

        <fieldset id="well_completion_data_fieldset" class="my-3 detail-section">
          <legend>Well Completion Data</legend>
          <b-row>
            <b-col cols="12" md="4"><span class="font-weight-bold">Total Depth Drilled:</span> {{ well.total_depth_drilled }} {{ well.total_depth_drilled ? 'feet':''}}</b-col>
            <b-col cols="12" md="4"><span class="font-weight-bold">Static Water Level (BTOC):</span> {{ well.static_water_level }} {{ well.static_water_level ? 'feet': ''}}</b-col>
            <b-col cols="12" md="4"><span class="font-weight-bold">Well Cap:</span> {{ well.well_cap_type }}</b-col>
          </b-row>
          <b-row>
            <b-col cols="12" md="4"><span class="font-weight-bold">Finished Well Depth:</span> {{ well.finished_well_depth }} {{ well.finished_well_depth ? 'feet':''}}</b-col>
            <b-col cols="12" md="4"><span class="font-weight-bold">Estimated Well Yield:</span> {{ well.well_yield }} {{ well.well_yield ? 'USGPM': ''}}</b-col>
            <b-col cols="12" md="4"><span class="font-weight-bold">Well Disinfected:</span> {{ well.well_disinfected }}</b-col>
          </b-row>
          <b-row>
            <b-col cols="12" md="4"><span class="font-weight-bold">Final Casing Stick Up:</span> {{ well.final_casing_stick_up }} {{ well.final_casing_stick_up ? 'inches':''}}</b-col>
            <b-col cols="12" md="4"><span class="font-weight-bold">Artesian Flow:</span> {{ well.artesian_flow }} {{ well.artesian_flow ? 'USGPM': ''}}</b-col>
            <b-col cols="12" md="4">
              <span class="font-weight-bold">Drilling Method<span v-if="well.drilling_methods && well.drilling_methods.length > 1">s</span>:</span>
              <span v-for="(method, index) in well.drilling_methods" :key="`drillingMethod${index}`"><span v-if="index > 0">,</span> {{ method.description }}</span>
            </b-col>
          </b-row>
          <b-row>
            <b-col cols="12" md="4"><span class="font-weight-bold">Depth to Bedrock:</span> {{ well.bedrock_depth }} {{ well.bedrock_depth ? 'feet':''}}</b-col>
            <b-col cols="12" md="4"><span class="font-weight-bold">Artesian Pressure:</span> {{ well.artesian_pressure }} {{ well.artesian_pressure ? 'feet': ''}}</b-col>
            <b-col cols="12" md="4"><span class="font-weight-bold">Orientation of Well:</span> {{ well.well_orientation }}</b-col>
          </b-row>
          <b-row>
            <b-col cols="12" md="4"><span class="font-weight-bold">Ground elevation:</span> {{ well.ground_elevation }}</b-col>
            <b-col cols="12" md="4"><span class="font-weight-bold">Method of determining elevation:</span> {{ well.ground_elevation_method }}</b-col>
          </b-row>
        </fieldset>

        <fieldset id="lithology_fieldset" class="my-3 detail-section">
          <legend>Lithology</legend>
          <b-table
            striped
            small
            bordered
            :items="well.lithologydescription_set"
            show-empty
            :fields="lithology_fields"
          ></b-table>
        </fieldset>

        <fieldset id="casing_fieldset" class="my-3 detail-section">
          <legend>Casing Details</legend>
          <div class="table-responsive">
            <b-table
                striped
                small
                bordered
                :items="well.casing_set"
                :fields="['from', 'to', 'casing_type', 'casing_material', 'diameter', 'wall_thickness', 'drive_shoe']"
                show-empty>

              <template slot="from" slot-scope="data">{{data.item.start}}</template>
              <template slot="HEAD_from" slot-scope="data">{{ data.label }} (ft)</template>
              <template slot="to" slot-scope="data">{{data.item.end}}</template>
              <template slot="HEAD_to" slot-scope="data">{{ data.label }} (ft)</template>
              <template slot="casing_type" slot-scope="data">{{codeToDescription('casing_codes', data.item.casing_code)}}</template>
              <template slot="casing_material" slot-scope="data">{{codeToDescription('casing_materials', data.item.casing_material)}}</template>
            </b-table>
          </div>
        </fieldset>

        <fieldset id="surface_seal_fieldset" class="my-3 detail-section">
          <legend>Surface Seal and Backfill Details</legend>
          <b-row>
            <b-col cols="12" md="4"><span class="font-weight-bold">Surface Seal Material:</span> {{ codeToDescription('surface_seal_materials', well.surface_seal_material) }}</b-col>
            <b-col cols="12" md="4"><span class="font-weight-bold">Backfill Material Above Surface Seal:</span> {{ codeToDescription('surface_seal_materials', well.backfill_above_surface_seal) }}</b-col>
          </b-row>
          <b-row>
            <b-col cols="12" md="4"><span class="font-weight-bold">Surface Seal Installation Method:</span> {{ codeToDescription('surface_seal_methods', well.surface_seal_method) }}</b-col>
            <b-col cols="12" md="4"><span class="font-weight-bold">Backfill Depth:</span> {{ well.backfill_depth }}</b-col>
          </b-row>
          <b-row>
            <b-col cols="12" md="4"><span class="font-weight-bold">Surface Seal Thickness:</span> {{ well.surface_seal_thickness }}</b-col>
          </b-row>
          <b-row>
            <b-col cols="12" md="4"><span class="font-weight-bold">Surface Seal Depth:</span> {{ well.surface_seal_depth }}</b-col>
          </b-row>
        </fieldset>

        <fieldset id="liner_details_fieldset" class="my-3 detail-section">
          <legend>Liner Details</legend>
          <b-row>
            <b-col cols="12" md="6">
              <b-row>
                <b-col cols="12" md="6"><span class="font-weight-bold">Liner Material:</span> {{ codeToDescription('liner_materials', well.liner_material) }}</b-col>
              </b-row>
              <b-row>
                <b-col cols="12" md="6"><span class="font-weight-bold">Liner Diameter:</span> {{ well.liner_diameter }}</b-col>
                <b-col cols="12" md="6"><span class="font-weight-bold">Liner Thickness:</span> {{ well.liner_thickness }}</b-col>
              </b-row>
              <b-row>
                <b-col cols="12" md="6"><span class="font-weight-bold">Liner from:</span> {{ well.liner_from }}</b-col>
                <b-col cols="12" md="6"><span class="font-weight-bold">Liner to:</span> {{ well.liner_to }}</b-col>
              </b-row>
            </b-col>
            <b-col cols="12" md="6">
              <div class="font-weight-bold">Liner perforations</div>
              <b-table
                  striped
                  small
                  bordered
                  :items="well.linerperforation_set"
                  :fields="['from', 'to']"
                  show-empty
              >
                <template slot="from" slot-scope="data">{{data.item.start}} ft</template>
                <template slot="to" slot-scope="data">{{data.item.end}} ft</template>
              </b-table>
            </b-col>
          </b-row>
        </fieldset>

        <fieldset id="screen_details_fieldset" class="my-3 detail-section">
          <legend>Screen Details</legend>
          <b-row>
            <b-col cols="12" md="4">
              <b-row>
                <b-col cols="12" md="6"><span class="font-weight-bold">Intake Method:</span> {{ codeToDescription('screen_intake_methods', well.screen_intake_method) }}</b-col>
              </b-row>
              <b-row>
                <b-col cols="12" md="6"><span class="font-weight-bold">Type:</span> {{ codeToDescription('screen_types', well.screen_type) }}</b-col>
              </b-row>
              <b-row>
                <b-col cols="12" md="6"><span class="font-weight-bold">Material:</span> {{ codeToDescription('screen_materials', well.screen_material) }}</b-col>
              </b-row>
              <b-row>
                <b-col cols="12" md="6"><span class="font-weight-bold">Opening:</span> {{ codeToDescription('screen_openings', well.screen_opening) }}</b-col>
              </b-row>
              <b-row>
                <b-col cols="12" md="6"><span class="font-weight-bold">Bottom:</span> {{ codeToDescription('screen_bottoms', well.screen_bottom) }}</b-col>
              </b-row>
            </b-col>
            <b-col cols="12" md="8">
              <div class="font-weight-bold">Installed Screens</div>
              <b-table
                  striped
                  small
                  bordered
                  :items="well.screen_set"
                  :fields="['from', 'to', 'internal_diameter', 'assembly_type', 'slot_size']"
                  show-empty
                  >
                <template slot="from" slot-scope="data">{{data.item.start}} ft</template>
                <template slot="to" slot-scope="data">{{data.item.end}} ft</template>
                <template slot="assembly_type" slot-scope="data">{{codeToDescription('screen_assemblies', data.item.assembly_type)}}</template>
              </b-table>
            </b-col>
          </b-row>
        </fieldset>

        <fieldset id="well_development_fieldset" class="my-3 detail-section">
          <legend>Well Development</legend>
          <b-row>
            <b-col cols="12" md="4"><span class="font-weight-bold">Developed by:</span> {{ codeToDescription('development_methods', well.development_method) }}</b-col>
            <b-col cols="12" md="4"><span class="font-weight-bold">Development Total Duration:</span> {{ well.development_hours }} {{ well.development_hours ? 'hours':'' }}</b-col>
          </b-row>
        </fieldset>

        <fieldset id="well_yield_fieldset" class="my-3 detail-section">
          <legend>Well Yield</legend>

          <div v-if="!well.production_data_set">No well yield data available.</div>

          <div v-for="(productionTest, index) in well.production_data_set" :key="`ProductionDataSet${index}`">
            <b-row>
              <b-col cols="12" md="4"><span class="font-weight-bold">Estimation Method:</span> {{codeToDescription('yield_estimation_methods', productionTest.yield_estimation_method)}} </b-col>
              <b-col cols="12" md="4"><span class="font-weight-bold">Estimation Rate:</span> {{productionTest.yield_estimation_rate}} </b-col>
              <b-col cols="12" md="4"><span class="font-weight-bold">Estimation Duration:</span> {{productionTest.yield_estimation_duration}}</b-col>
            </b-row>
            <b-row>
              <b-col cols="12" md="4"><span class="font-weight-bold">Static Water Level Before Test:</span> {{productionTest.static_level}}</b-col>
              <b-col cols="12" md="4"><span class="font-weight-bold">Drawdown:</span> {{productionTest.drawdown}}</b-col>
            </b-row>
            <b-row>
              <b-col cols="12" md="4"><span class="font-weight-bold">Hydrofracturing Performed:</span> {{productionTest.hydro_fracturing_performed}}</b-col>
              <b-col cols="12" md="4"><span class="font-weight-bold">Increase in Yield Due to Hydrofracturing:</span> {{productionTest.hydro_fracturing_yield_increase}}</b-col>
            </b-row>
          </div>
        </fieldset>

        <fieldset id="well_decommissioning_fieldset" class="my-3 detail-section">
          <legend>Well Decommission Information</legend>
          <b-row>
            <b-col cols="12" md="4"><span class="font-weight-bold">Reason for Decommission:</span> {{ well.decommission_reason }}</b-col>
            <b-col cols="12" md="4"><span class="font-weight-bold">Method of Decommission:</span> {{ well.decommission_method }}</b-col>
          </b-row>
          <b-row>
            <b-col cols="12" md="4"><span class="font-weight-bold">Sealant Material:</span> {{ well.sealant_material }}</b-col>
            <b-col cols="12" md="4"><span class="font-weight-bold">Backfill Material:</span> {{ well.backfill_material }}</b-col>
          </b-row>
          <b-row>
            <b-col cols="12" md="4"><span class="font-weight-bold">Decommission Details:</span> {{ well.decommission_details }}</b-col>
          </b-row>
        </fieldset>

        <fieldset id="well_comments_fieldset" class="my-3 detail-section">
          <legend>Comments</legend>
          <p>
            {{ well.comments ? well.comments : 'No comments submitted' }}
          </p>
          <p>
            <span class="font-weight-bold">Alternative Specs Submitted:</span> {{ well.alternative_specs_submitted === true ? "Yes" : "No" }}
          </p>
        </fieldset>

        <fieldset id="documents_fieldset" class="detail-section my-3">
          <legend>Documents</legend>
          <documents :well="$route.params.id"></documents>
        </fieldset>

        <fieldset id="disclaimer_fieldset" class="detail-section my-3">
          <legend>Disclaimer</legend>
          <p>
            The information provided should not be used as a basis for making financial or any other commitments. The Government of British Columbia accepts no liability for the accuracy, availability, suitability, reliability, usability, completeness or timeliness of the data or graphical depictions rendered from the data.
          </p>
        </fieldset>

      </b-card>
    </div>
  </div>
</template>

<script>
import { mapGetters } from 'vuex'
import SingleWellMap from '@/wells/components/SingleWellMap.vue'
import Documents from '@/wells/components/Documents.vue'
import convertCoordinatesMixin from '@/common/convertCoordinatesMixin.js'
import ApiService from '@/common/services/ApiService.js'
import codeToDescription from '@/common/codeToDescription.js'

export default {
  name: 'WellDetail',
  components: {
    SingleWellMap,
    Documents
  },
  mixins: [
    convertCoordinatesMixin, codeToDescription
  ],
  data () {
    return {
      well: {},
      licence: {},
      lithology_fields: {
        lithology_from: {
          label: 'From (ft bgl)'
        },
        lithology_to: {
          label: 'To (ft bgl)'
        },
        lithology_raw_data: {
          label: 'Raw Data'
        },
        lithology_description: {
          label: 'Description'
        },
        lithology_moisture: {
          label: 'Moisture'
        },
        lithology_colour: {
          label: 'Colour'
        },
        lithology_hardness: {
          label: 'Hardness'
        },
        lithology_observation: {
          label: 'Observations'
        },
        water_bearing_estimated_flow: {
          label: 'Water Bearing Flow Estimate (USGPM)'
        }
      },
      loading: false,
      error: null
    }
  },
  computed: {
    errorNotFound () {
      return this.error && this.error.status === 404
    },
    analytics () {
      return !!window.ga
    },
    show () {
      return {
        edit: !!this.config && this.userRoles.wells.edit === true
      }
    },
    UTM () {
      // converts form lat/long and returns an object containing UTM easting, northing, and zone
      if (this.well && this.well.latitude && this.well.longitude) {
        return this.convertToUTM(Number(this.well.longitude), Number(this.well.latitude))
      }
      return {}
    },
    breadcrumbs () {
      const links = [
        {
          text: 'Well Search',
          to: { name: 'wells-home' }
        }
      ]

      if (this.errorNotFound) {
        links.push({
          text: 'Not found',
          active: true
        })
        return links
      }
      links.push({
        text: 'Well Summary',
        active: true
      })
      return links
    },
    ...mapGetters(['userRoles', 'config'])
  },
  methods: {
    handlePrint () {
      if (window.ga) {
        window.ga('send', 'event', 'Button', 'print', 'Wells Summary Print')
      }
      window.print()
    },
    fetchWellData () {
      this.loading = true
      this.error = null
      ApiService.get('wells', this.$route.params.id).then((response) => {
        this.well = response.data
      }).catch((e) => {
        this.error = e.response
      }).finally(() => {
        this.loading = false
      })
      ApiService.query(`wells/licensing?well_tag_number=${this.$route.params.id}`).then((response) => {
        this.licence = response.data
      }).catch((e) => {
        this.loadLicencingError = e.response
      })
    }
  },
  created () {
    this.fetchWellData()
  }
}
</script>

<style>
</style><|MERGE_RESOLUTION|>--- conflicted
+++ resolved
@@ -15,56 +15,6 @@
       </b-card>
       <b-card v-else class="container p-1">
 
-<<<<<<< HEAD
-      <!-- SUMMARY -->
-      <fieldset id="summary_fieldset" class="detail-section mb-3">
-        <legend>
-          <span class="h2">Well Summary</span>
-          <div class="float-right d-print-none">
-            <router-link v-if="show.edit" :to="{ name: 'SubmissionsEdit', params: { id: $route.params.id } }" class="mr-3">
-              <button class="btn btn-primary mb-1">Edit</button>
-            </router-link>
-            <b-btn variant="light" aria-label="Print" @click="handlePrint"><i class="fa fa-lg fa-print"></i></b-btn>
-          </div>
-        </legend>
-        <b-row>
-          <b-col cols="12" md="4"><span class="font-weight-bold">Well Tag Number:</span> {{ well.well_tag_number }}</b-col>
-          <b-col cols="12" md="4"><span class="font-weight-bold">Well Status:</span> {{ well.well_status }}</b-col>
-          <b-col cols="12" md="4"><span class="font-weight-bold">Observation Well Number:</span>
-            <a
-              v-if="well.observation_well_number"
-              id="obs_well_number"
-              :href="`https://governmentofbc.maps.arcgis.com/apps/webappviewer/index.html?id=b53cb0bf3f6848e79d66ffd09b74f00d&find=OBS%20WELL%20${well.observation_well_number}`"
-            >
-              {{ well.observation_well_number }}
-            </a>
-          </b-col>
-        </b-row>
-        <b-row>
-          <b-col cols="12" md="4"><span class="font-weight-bold">Well Identification Plate Number:</span> {{ well.identification_plate_number }}</b-col>
-          <b-col cols="12" md="4"><span class="font-weight-bold">Well Class:</span> {{ well.well_class }}</b-col>
-          <b-col cols="12" md="4"><span class="font-weight-bold">Observation Well Status:</span> {{ well.observation_well_status }}</b-col>
-        </b-row>
-        <b-row>
-          <b-col cols="12" md="4"><span class="font-weight-bold">Owner Name:</span> {{ well.owner_full_name }}</b-col>
-          <b-col cols="12" md="4"><span class="font-weight-bold">Well Subclass:</span> {{ well.subclass }}</b-col>
-          <b-col cols="12" md="4"><span class="font-weight-bold">Environmental Monitoring System (EMS) ID:</span> {{ well.ems || well.ems_id }}</b-col>
-        </b-row>
-        <b-row>
-          <b-col cols="12" md="4"><span class="font-weight-bold">Intended Water Use:</span> {{ well.intended_water_use }}</b-col>
-          <b-col cols="12" md="4"><span class="font-weight-bold">Aquifer Number:</span>
-            <router-link :to="{ name: 'aquifers-view', params: { id: well.aquifer } }">
-              {{ well.aquifer }}
-            </router-link>
-          </b-col>
-          <b-col cols="12" md="4"><span class="font-weight-bold">Alternative specs submitted:</span> {{ well.alternative_specs_submitted }}</b-col>
-        </b-row>
-      </fieldset>
-
-      <!-- LINKS -->
-      <fieldset id="jump_links_fieldset" class="d-print-none detail-section my-3">
-          <legend>Sections</legend>
-=======
         <!-- SUMMARY -->
         <fieldset id="summary_fieldset" class="detail-section mb-3">
           <legend>
@@ -76,7 +26,6 @@
               <b-btn variant="light" aria-label="Print" @click="handlePrint"><i class="fa fa-lg fa-print"></i></b-btn>
             </div>
           </legend>
->>>>>>> 5c672d3c
           <b-row>
             <b-col cols="12" md="4"><span class="font-weight-bold">Well Tag Number:</span> {{ well.well_tag_number }}</b-col>
             <b-col cols="12" md="4"><span class="font-weight-bold">Well Status:</span> {{ well.well_status }}</b-col>
@@ -101,42 +50,19 @@
             <b-col cols="12" md="4"><span class="font-weight-bold">Environmental Monitoring System (EMS) ID:</span> {{ well.ems || well.ems_id }}</b-col>
           </b-row>
           <b-row>
-            <b-col cols="12" md="4"><span class="font-weight-bold">Licensed Status:</span> {{ well.licenced_status }}</b-col>
             <b-col cols="12" md="4"><span class="font-weight-bold">Intended Water Use:</span> {{ well.intended_water_use }}</b-col>
             <b-col cols="12" md="4"><span class="font-weight-bold">Aquifer Number:</span>
               <router-link :to="{ name: 'aquifers-view', params: { id: well.aquifer } }">
                 {{ well.aquifer }}
               </router-link>
             </b-col>
-          </b-row>
-          <b-row>
-            <b-col cols="12" md="4"></b-col>
-            <b-col cols="12" md="4"></b-col>
             <b-col cols="12" md="4"><span class="font-weight-bold">Alternative specs submitted:</span> {{ well.alternative_specs_submitted }}</b-col>
           </b-row>
         </fieldset>
 
-<<<<<<< HEAD
-      <!-- LICENSING -->
-      <fieldset id="well_licensing_fieldset" class="my-3 detail-section">
-        <legend>Licensing Information</legend>
-        <b-row>
-          <b-col cols="12" md="4"><span class="font-weight-bold">Licensed Status:</span> {{ licence.status }}</b-col>
-          <b-col cols="12" md="4"><span class="font-weight-bold">Licence Number:</span> {{ licence.number }}</b-col>
-          <b-col cols="12" md="4"></b-col>
-        </b-row>
-      </fieldset>
-
-      <!-- LOCATION -->
-      <fieldset id="location_information_fieldset" class="my-3 detail-section">
-        <legend>Location Information</legend>
-        <b-row>
-          <b-col cols="12" md="6" xl="5">
-=======
         <!-- LINKS -->
         <fieldset id="jump_links_fieldset" class="d-print-none detail-section my-3">
             <legend>Sections</legend>
->>>>>>> 5c672d3c
             <b-row>
               <b-col cols="12" md="4">
                 <div><a class="jump_link" href="#location_information_fieldset">Location Information</a></div>
@@ -161,6 +87,16 @@
             </b-row>
         </fieldset>
 
+        <!-- LICENSING -->
+        <fieldset id="well_licensing_fieldset" class="my-3 detail-section">
+          <legend>Licensing Information</legend>
+          <b-row>
+            <b-col cols="12" md="4"><span class="font-weight-bold">Licensed Status:</span> {{ licence.status }}</b-col>
+            <b-col cols="12" md="4"><span class="font-weight-bold">Licence Number:</span> {{ licence.number }}</b-col>
+            <b-col cols="12" md="4"></b-col>
+          </b-row>
+        </fieldset>
+
         <!-- LOCATION -->
         <fieldset id="location_information_fieldset" class="my-3 detail-section">
           <legend>Location Information</legend>
@@ -503,7 +439,7 @@
   data () {
     return {
       well: {},
-      licence: {},
+      license: {},
       lithology_fields: {
         lithology_from: {
           label: 'From (ft bgl)'
