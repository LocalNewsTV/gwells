--- conflicted
+++ resolved
@@ -13,7 +13,6 @@
 */
 
 <template>
-<<<<<<< HEAD
   <div class="aquifer-detail">
     <b-card no-body class="mb-3 container d-print-none">
       <b-breadcrumb :items="breadcrumbs" class="py-0 my-2"/>
@@ -24,21 +23,21 @@
     </b-card>
     <b-card v-else class="container container-wide p-0 card-container pb-5" :class="{ 'p-4': editMode }">
       <api-error v-if="error" :error="error"/>
-      <b-alert show v-if="files_uploading">File Upload In Progress...</b-alert>
-      <b-alert show v-if="!files_uploading && file_upload_error" variant="warning" >
-        There was an error uploading the files
+      <b-alert show v-if="files_uploading || shapefile_uploading">File Upload In Progress...</b-alert>
+      <b-alert show v-if="!files_uploading && file_upload_error" variant="danger" >
+        There was an error uploading the documents
       </b-alert>
       <b-alert show v-if="!files_uploading && file_upload_success" variant="success" >
-        Successfully uploaded all files
+        Successfully uploaded all documents
       </b-alert>
-      <b-alert show v-if="shapefile_upload_success &! shapefile_uploading" variant="success" >
+      <b-alert show v-if="shapefile_upload_success & !shapefile_uploading" variant="success" >
         Shapefile uploaded.
       </b-alert>
-      <b-alert show v-if="!shapefile_upload_success &! shapefile_uploading && shapefile_upload_message" variant="warning" >
+      <b-alert show v-if="!shapefile_upload_success & !shapefile_uploading && shapefile_upload_message" variant="danger" >
         There was an error uploading the shapefile: {{ shapefile_upload_message }}.
       </b-alert>
       <b-alert variant="success" :show="showSaveSuccess" id="aquifer-success-alert">
-        Record successfully updated.
+        Aquifer {{ id }}'s information successfully updated.
       </b-alert>
       <b-container fluid>
         <b-row v-if="editMode && !loading" class="border-bottom mb-3 pb-2">
@@ -78,62 +77,6 @@
                     />
                   </div>
                   <hr class="m-0 mt-2"/>
-=======
-  <b-card class="container container-wide p-0 card-container pb-5" :class="{ 'p-4': editMode }">
-    <api-error v-if="error" :error="error"/>
-    <b-alert show v-if="files_uploading || shapefile_uploading">File Upload In Progress...</b-alert>
-    <b-alert show v-if="!files_uploading && file_upload_error" variant="danger" >
-      There was an error uploading the documents
-    </b-alert>
-    <b-alert show v-if="!files_uploading && file_upload_success" variant="success" >
-      Successfully uploaded all documents
-    </b-alert>
-    <b-alert show v-if="shapefile_upload_success & !shapefile_uploading" variant="success" >
-      Shapefile uploaded.
-    </b-alert>
-    <b-alert show v-if="!shapefile_upload_success & !shapefile_uploading && shapefile_upload_message" variant="danger" >
-      There was an error uploading the shapefile: {{ shapefile_upload_message }}.
-    </b-alert>
-    <b-alert variant="success" :show="showSaveSuccess" id="aquifer-success-alert">
-      Aquifer {{ id }}'s information successfully updated.
-    </b-alert>
-    <b-container fluid>
-      <b-row v-if="editMode && !loading" class="border-bottom mb-3 pb-2">
-        <b-col><h4>Aquifer {{record.aquifer_id}} Summary - Edit</h4></b-col>
-      </b-row>
-      <aquifer-form
-        :fieldErrors="fieldErrors"
-        :record="form"
-        :files="aquiferFiles"
-        :loadingFiles="loadingFiles"
-        showId
-        v-if="editMode"
-        v-on:load="loadForm"
-        v-on:save="save"
-        v-on:cancel="navigateToView"
-        v-on:fetchFiles="fetchFiles"
-        />
-      <change-history v-if="userRoles.aquifers.edit && editMode" class="mt-5" :id="id" resource="aquifers" ref="aquiferHistory"/>
-
-      <b-row v-if="viewMode">
-        <b-col class="aquifer-detail" cols="12" md="12" lg="5">
-          <b-row>
-            <b-col class="pt-0 pl-4 pb-4 pr-4">
-              <div class="d-flex justify-content-between align-items-center">
-              <h4 class="color-grey main-title mt-4">Aquifer {{ id }} Summary</h4>
-                <div>
-                <b-button
-                  variant="default"
-                  v-if="userRoles.aquifers.edit"
-                  v-on:click.prevent="navigateToEdit">
-                  <span title="Edit" class="fa fa-edit"/> Edit
-                </b-button>
-                <a class="ml-2 print-button fa fa-print fa-lg d-print-none"
-                  href="#"
-                  title="Print"
-                  v-on:click.prevent="print"
-                />
->>>>>>> eecdef04
                 </div>
               </b-col>
             </b-row>
