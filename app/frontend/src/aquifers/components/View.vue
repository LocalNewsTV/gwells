--- conflicted
+++ resolved
@@ -566,11 +566,7 @@
         { code: 'A', name: 'Drilling and operation advisory' },
         { key: 'obs-wells', name: 'Oberservation Wells' },
         { code: 'N', name: 'Numerical model' },
-<<<<<<< HEAD
-=======
-        { code: 'P', name: 'Pumping stress index' },
         { key: 'aquifer-notations', name: 'Aquifer notations' },
->>>>>>> 12fce3d8
         { code: 'W', name: 'Water budget' },
         { key: 'water-quality', name: 'Water quality information' },
         { key: 'aquifer-connected', name: 'Hydraulically connected (screening level)' },
