--- conflicted
+++ resolved
@@ -116,11 +116,7 @@
             <strong class="pl-1">Loading...</strong>
           </div>
 
-<<<<<<< HEAD
-          <single-aquifer-map :aquifer-id="id" :geom="record.geom" :wells="wells" :key="mapKey"/>
-=======
           <single-aquifer-map :aquifer-id="id" :geom="record.geom" :wells="wells" :key="mapKey" loading="loadingMap"/>
->>>>>>> 5c3ed5a1
         </b-col>
       </b-row>
 
@@ -648,16 +644,9 @@
         })
     },
     fetchWells (id = this.id) {
-<<<<<<< HEAD
       const maxResults = 5000 // 5000 is the API max
       const params = { aquifer: id, limit: maxResults }
       return ApiService.query('wells/locations', params)
-=======
-      // ?aquifer=608&ems_has_value=true&limit=10&match_any=false&offset=10&ordering=-well_tag_number
-      const maxResults = 100
-      const params = { aquifer: id, limit: maxResults, ems_has_value: true }
-      return ApiService.query('wells', params)
->>>>>>> 5c3ed5a1
         .then((response) => {
           const total = response.data.count
 
@@ -668,11 +657,7 @@
             const numFetches = Math.ceil(total / maxResults)
             promise = range(1, numFetches).reduce((previousPromise, pageNum) => {
               return previousPromise.then((results) => {
-<<<<<<< HEAD
                 return ApiService.query('wells/locations', { ...params, offset: pageNum * maxResults }).then((response2) => {
-=======
-                return ApiService.query('wells', { ...params, offset: pageNum * maxResults }).then((response2) => {
->>>>>>> 5c3ed5a1
                   return results.concat(response2.data.results)
                 })
               })
