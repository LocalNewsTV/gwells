--- conflicted
+++ resolved
@@ -175,7 +175,7 @@
         unit: 'metric'
       }))
       this.map.addControl(new mapboxgl.AttributionControl({
-        customAttribution: 'MapBox | Powered by Esri | Government of British Columbia, DataBC, GeoBC '
+        customAttribution: 'MapBox | Government of British Columbia, DataBC, GeoBC '
       }))
       this.map.addControl(new LayersControl({
         layers: this.mapLayers,
@@ -275,76 +275,6 @@
 #single-aquifer-map {
   height: 600px;
 
-<<<<<<< HEAD
   @import "@/common/mapbox.scss";
-=======
-  .mapbox-control-layers {
-    background-color: white;
-    padding: 6px 10px 6px 6px;
-
-    ol, li {
-      margin: 0;
-      padding: 0;
-      list-style: none;
-    }
-
-    label {
-      margin: 0;
-    }
-
-    input[type="checkbox"] {
-      vertical-align: middle;
-    }
-  }
-
-  .mapbox-control-legend {
-    padding: 6px 10px 6px 6px;
-
-    .mapbox-control-legend-content {
-      ul, li {
-        list-style: none
-      }
-
-      img {
-        width: 20px;
-        height: 20px;
-      }
-    }
-  }
-
-  [id^=mbgl-gesture-handling-help-container-] {
-    font-size: 25px;
-  }
-
-  #unsupported-browser {
-    display: flex;
-    height: 100%;
-    align-items: center;
-    justify-content: center;
-    font-size: 200%;
-  }
-
-  .mapboxgl-ctrl.mapboxgl-ctrl-scale:first-child {
-    margin-bottom: 0;
-
-    & ~ .mapboxgl-ctrl.mapboxgl-ctrl-scale {
-      border-bottom: none;
-    }
-  }
-
-  .mapboxgl-popup {
-    // Need to un-set will-change because Chrome blurs the popup text otherwise
-    will-change: inherit !important;
-    margin-bottom: -1px;
-
-    .mapboxgl-popup-content {
-      padding-bottom: 10px;
-    }
-
-    li:last-child {
-      margin-bottom: 0 !important;
-    }
-  }
->>>>>>> 7556062f
 }
 </style>