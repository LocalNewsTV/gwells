<template>
  <div id="map" class="map"/>
</template>

<script>
import L from 'leaflet'
import 'leaflet-gesture-handling'
import { tiledMapLayer } from 'esri-leaflet'
import { GeoSearchControl, EsriProvider } from 'leaflet-geosearch'
import 'leaflet-lasso'
import 'leaflet-fullscreen/dist/Leaflet.fullscreen.min.js'
import { filter } from 'lodash'

import aquiferLayers from '../layers'
import { buildLegendHTML } from '../legend'

const provider = new EsriProvider()
const searchControl = new GeoSearchControl({
  provider: provider,
  autoClose: true
})

// Extend control, making a locate
L.Control.Locate = L.Control.extend({
  onAdd: function (map) {
    let container = L.DomUtil.create('div', 'geolocate')
    L.DomEvent.addListener(container, 'click', this.click, this)
    return container
  },
  onRemove: function (map) {

  },
  click: function (ev) {
    // Use callback to handle clicks
    if (this.onClick) {
      this.onClick(ev)
    }
  }
})
L.control.locate = function (opts) {
  return new L.Control.Locate(opts)
}

export default {
  name: 'AquiferMap',
  props: ['aquifersGeometry', 'aquiferDetails', 'highlightAquiferIds', 'loading'],
  mounted () {
    // There seems to be an issue loading leaflet immediately on mount, we use nextTick to ensure
    // that the view has been rendered at least once before injecting the map.
    this.$nextTick(function () {
      this.initLeaflet()
      this.initMap()
    })
  },

  destroyed () {
    this.map.remove()
  },

  data () {
    return {
      activeLayers: [],
      map: null,
      legendControlContent: null
    }
  },
  computed: {
    highlightIdsMap () {
      return this.highlightAquiferIds.reduce((obj, aquiferId) => {
        obj[aquiferId] = aquiferId
        return obj
      }, {})
    }
  },
  watch: {
    aquifersGeometry () {
      this.buildAquiferLayer()
    },
    highlightAquiferIds (newIds) {
      this.buildAquiferLayer()
      if (newIds.length > 0) {
        this.zoomToHighlightedAquifers()
      }
    },
    loading () {
      this.updateCanvasLayer()
    }
  },
  methods: {
    initLeaflet () {
      // There is a known issue using leaflet with webpack, this is a workaround
      // Fix courtesy of: https://github.com/PaulLeCam/react-leaflet/issues/255
      delete L.Icon.Default.prototype._getIconUrl
      L.Icon.Default.mergeOptions({
        iconRetinaUrl: require('../../common/assets/images/marker-icon-2x.png'),
        iconUrl: require('../../common/assets/images/marker-icon.png'),
        shadowUrl: require('../../common/assets/images/marker-shadow.png')
      })
    },
    initMap () {
      this.map = L.map(this.$el, {
        preferCanvas: true,
        gestureHandling: true,
        minZoom: 4,
        maxZoom: 17
      }).setView([54.5, -126.5], 5)
      L.control.scale().addTo(this.map)

      this.map.addControl(this.getFullScreenControl())
      this.map.addControl(searchControl)
      this.map.addControl(this.getAreaSelectControl())
      this.map.addControl(this.getLegendControl())
      this.map.addControl(this.getLocateControl())

      // Add map layers.
      tiledMapLayer({ url: 'https://maps.gov.bc.ca/arcserver/rest/services/Province/roads_wm/MapServer' }).addTo(this.map)

      L.control.layers(null, aquiferLayers, { collapsed: false }).addTo(this.map)
      const cadastralLayer = aquiferLayers['Cadastral']
      cadastralLayer.addTo(this.map)

      Object.keys(aquiferLayers).forEach((layerName) => {
        const layer = aquiferLayers[layerName]
        this.activeLayers[layerName] = {
          layerName: layer.options.name,
          legend: layer.options.legend,
          show: false
        }
      })
      this.activeLayers[cadastralLayer.options.name].show = true

      this.listenForLayerToggle()
      this.listenForLayerAdd()
      this.listenForLayerRemove()
      this.listenForMapMovement()
      this.listenForReset()
      this.listenForAreaSelect()

<<<<<<< HEAD
      this.canvasRenderer = L.canvas({ padding: 0.1 })

      this.canvasLayer = L.layerGroup()
      this.canvasLayer.addTo(this.map)

      this.highlightLayer = L.featureGroup()
      this.highlightLayer.addTo(this.map)

      this.buildAquiferLayer()
      this.updateCanvasLayer()

      this.activeLayers = [
        { layerId: cadastralLayer._leaflet_id, layerName: cadastralLayer.options.name, legend: cadastralLayer.options.legend }
      ]
=======
>>>>>>> a9dc7197
      this.$emit('activeLayers', this.activeLayers)
    },

    getLocateControl () {
      const locateButton = L.control.locate({ position: 'topleft' })
      locateButton.onClick = (ev) => {
        this.map.locate({ setView: true, maxZoom: 12 })
        this.$parent.fetchResults()
      }
      return locateButton
    },
    getFullScreenControl () {
      return new L.Control.Fullscreen({
        position: 'topleft'
      })
    },
    getAreaSelectControl () {
      const lasso = L.lasso(this.map)
      return new (L.Control.extend({
        options: {
          position: 'topleft'
        },
        onAdd: function (map) {
          var container = L.DomUtil.create('div', 'leaflet-bar leaflet-control')
          container.innerHTML = '<a class="leaflet-bar-part leaflet-bar-part-single"><span class="fa fa-hand-paper-o"></span></a>'
          container.onclick = function (map) {
            lasso.enable()
          }
          return container
        }
      }))()
    },
    getLegendControl () {
      const self = this
      return new (L.Control.extend({
        options: {
          position: 'bottomright'
        },
        onAdd (map) {
          const container = L.DomUtil.create('div', 'leaflet-control-legend')
          const content = L.DomUtil.create('div', 'leaflet-control-legend-content')
          self.legendControlContent = content
          content.innerHTML = `<div class="m-1">Legend</div>`
          container.appendChild(content)
          return container
        }
      }))()
    },
    listenForLayerToggle () {
      this.$on('activeLayers', (data) => {
        this.legendControlContent.innerHTML = buildLegendHTML(data)
      })
    },
    listenForAreaSelect () {
      this.map.on('lasso.finished', (event) => {
        this.map.fitBounds(event.latLngs)
      })
    },
    listenForLayerRemove () {
      this.map.on('layerremove', (e) => {
        const { legend, name } = e.layer.options
        if (legend) {
          this.activeLayers[name].show = false
          this.$emit('activeLayers', this.activeLayers)
        }
      })
    },
    listenForLayerAdd () {
      this.map.on('layeradd', (e) => {
        const { legend, name } = e.layer.options
        if (legend) {
          this.activeLayers[name].show = true
          this.$emit('activeLayers', this.activeLayers)
        }
      })
    },
    listenForReset () {
      this.$parent.$on('resetLayers', (data) => {
        if (this.map) {
          this.map.eachLayer((layer) => {
            if (layer.wmsParams && layer.wmsParams.overlay) {
              this.map.removeLayer(layer)
            }
          })
          this.highlightLayer.clearLayers()
          this.map.setView([54.5, -126.5], 5)
        }
      })
    },
    getFeaturesOnMap (map) {
      const layersInBound = []
      const bounds = map.getBounds()
      map.eachLayer((layer) => {
        if (layer.feature && bounds.overlaps(layer.getBounds())) {
          layersInBound.push(layer)
        }
      })
      return layersInBound
    },
    listenForMapMovement () {
      const events = ['zoomend', 'moveend']
      events.map(eventName => {
        this.map.on(eventName, (e) => {
          const map = e.target
          const layersInBound = this.getFeaturesOnMap(map)
          this.$parent.$emit('featuresOnMap', layersInBound)
        })
      })
    },
    updateCanvasLayer () {
      this.canvasLayer.clearLayers()

      if (this.aquiferLayer) {
        this.canvasLayer.addLayer(this.aquiferLayer)
      }

      if (this.highlightLayer) {
        this.highlightLayer.getLayers().forEach((l) => {
          l.bringToFront()
        })
      }
    },
    createAquiferPopupContent (aquiferId, name) {
      return () => {
        const route = { name: 'aquifers-view', params: { id: aquiferId } }
        const url = this.$router.resolve(route)
        const container = L.DomUtil.create('div', 'leaflet-popup-aquifer')
        container.innerHTML = [
          `<div>Aquifer ID: <a href="${url.href}">${aquiferId}</a></div>`,
          name ? `<div>Aquifer name: ${name}</div>` : null
        ].filter(Boolean).join('\n')
        L.DomEvent.on(container.querySelector('a'), 'click', (e) => {
          if (!e.ctrlKey) {
            e.preventDefault()
            this.$router.push(route)
          }
        })
        return container
      }
    },
    buildAquiferLayer (aquifers) {
      const self = this
      if (this.highlightLayer) {
        this.highlightLayer.clearLayers()
      }
      if (this.aquifersGeometry && this.aquifersGeometry.features.length > 0) {
        const style = {
          color: '#FF6500',
          weight: 1
        }
        const highLightStyle = {
          ...style,
          color: 'purple',
          fillColor: 'purple'
        }
        const layerGroup = L.geoJSON(this.aquifersGeometry, {
          style,
          // type: 'geojsonfeature',
          onEachFeature (feature, layer) {
            const { id: aquiferId, name } = feature.properties
            layer.aquiferId = aquiferId

            layer.bindPopup(self.createAquiferPopupContent(aquiferId, name))
            layer.on('mouseover', () => {
              layer.unbindTooltip()
              if (!layer.isPopupOpen()) {
                layer.bindTooltip(`Aquifer ${feature.properties.id}`, { sticky: true }).openTooltip()
              }
            })
            layer.on('click', () => {
              layer.unbindTooltip()
            })

            if (aquiferId in self.highlightIdsMap) {
              self.highlightLayer.addLayer(layer)
              layer.setStyle(highLightStyle)
              layer.bringToFront()
            }
          }
        })
        this.aquiferLayer = layerGroup
      }
    },
    zoomToHighlightedAquifers (data) {
      const bounds = this.highlightLayer.getBounds()
      this.map.fitBounds(bounds)
    }
  }
}
</script>
<style>
@import "~leaflet/dist/leaflet.css";
@import '~leaflet-geosearch/assets/css/leaflet.css';
@import '~leaflet-fullscreen/dist/leaflet.fullscreen.css';
@import "~leaflet-gesture-handling/dist/leaflet-gesture-handling.css";

.map {
  width: 100%;
  height: 500px;
}

.leaflet-control-geosearch a.reset {
  display: none;
}

.leaflet-areaselect-shade {
    position: absolute;
    background: rgba(0,0,0, 0.4);
}
.leaflet-areaselect-handle {
    position: absolute;
    background: #fff;
    border: 1px solid #666;
    -moz-box-shadow: 1px 1px rgba(0,0,0, 0.2);
    -webkit-box-shadow: 1px 1px rgba(0,0,0, 0.2);
    box-shadow: 1px 1px rgba(0,0,0, 0.2);
    width: 14px;
    height: 14px;
    cursor: move;
}
.geolocate {
    background-image: url('../../common/assets/images/geolocate.png');
    width: 30px;
    height: 30px;
    left: 2px;
    box-shadow: 0px 0px 5px 1px rgba(0, 0, 0, 0.4);
    cursor: pointer;
}

.leaflet-control-address {
    width: 30px;
    height: 30px;
    left: 2px;
    box-shadow: 0px 0px 5px 1px rgba(0, 0, 0, 0.4);
    cursor: pointer;
    background-color: white;
    display: flex;
    justify-content: center;
    align-items: center;
    position: relative;
}
.geolocate:hover {
    opacity: 0.8;
}

.leaflet-control-legend {
  background-color: white;
  box-shadow: 0px 0px 5px 1px rgba(0, 0, 0, 0.4);
  border-radius: 0.1em;
}
</style><|MERGE_RESOLUTION|>--- conflicted
+++ resolved
@@ -136,7 +136,6 @@
       this.listenForReset()
       this.listenForAreaSelect()
 
-<<<<<<< HEAD
       this.canvasRenderer = L.canvas({ padding: 0.1 })
 
       this.canvasLayer = L.layerGroup()
@@ -148,11 +147,6 @@
       this.buildAquiferLayer()
       this.updateCanvasLayer()
 
-      this.activeLayers = [
-        { layerId: cadastralLayer._leaflet_id, layerName: cadastralLayer.options.name, legend: cadastralLayer.options.legend }
-      ]
-=======
->>>>>>> a9dc7197
       this.$emit('activeLayers', this.activeLayers)
     },
 
