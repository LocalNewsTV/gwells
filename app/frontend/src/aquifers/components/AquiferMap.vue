<template>
  <div class="aquifer-map">
    <div id="map" class="map"/>
  </div>
</template>

<script>
import L from 'leaflet'
import { tiledMapLayer } from 'esri-leaflet'
import { filter } from 'lodash'
import { GeoSearchControl, OpenStreetMapProvider } from 'leaflet-geosearch'
import 'leaflet-geosearch/assets/css/leaflet.css'
import 'leaflet-lasso'

const provider = new OpenStreetMapProvider()
const searchControl = new GeoSearchControl({
  provider: provider
})

// Extend control, making a locate
L.Control.Locate = L.Control.extend({
  onAdd: function (map) {
    let container = L.DomUtil.create('div', 'geolocate')
    L.DomEvent.addListener(container, 'click', this.click, this)
    return container
  },
  onRemove: function (map) {

  },
  click: function (ev) {
    // Use callback to handle clicks
    if (this.onClick) {
      this.onClick(ev)
    }
  }
})
L.control.locate = function (opts) {
  return new L.Control.Locate(opts)
}

export default {
  name: 'AquiferMap',
  props: ['aquifers', 'searchAddress'],
  mounted () {
    // There seems to be an issue loading leaflet immediately on mount, we use nextTick to ensure
    // that the view has been rendered at least once before injecting the map.
    this.$nextTick(function () {
      this.initLeaflet()
      this.initMap()
    })

  },

  data () {
    return {
      activeLayers: [],
      map: null
    }
  },

  watch: {
    aquifers: function (newAquifers, oldAquifers) {
      this.map.eachLayer((layer) => {
        if (layer.options.type === 'geojsonfeature') {
          this.map.removeLayer(layer)
        }
      })
      this.map.removeLayer(L.geoJSON)
      this.addAquifersToMap(newAquifers)
    }
  },
  methods: {
    initLeaflet () {
      // There is a known issue using leaflet with webpack, this is a workaround
      // Fix courtesy of: https://github.com/PaulLeCam/react-leaflet/issues/255
      delete L.Icon.Default.prototype._getIconUrl
      L.Icon.Default.mergeOptions({
        iconRetinaUrl: require('leaflet/dist/images/marker-icon-2x.png'),
        iconUrl: require('leaflet/dist/images/marker-icon.png'),
        shadowUrl: require('leaflet/dist/images/marker-shadow.png')
      })
    },
    initMap () {
      // Create map, with default centered and zoomed to show entire BC.
      this.map = L.map('map', {
        preferCanvas: true,
        minZoom: 4,
        maxZoom: 17
      }).setView([54.5, -126.5], 5)
      L.control.scale().addTo(this.map)
      // Add geo search
      this.map.addControl(searchControl)
      const lasso = L.lasso(this.map)
      const AreaSelect = L.Control.extend({
        options: {
          position: 'topleft'
        },
        onAdd: function (map) {
          var container = L.DomUtil.create('div', 'leaflet-bar leaflet-control')
          container.innerHTML = '<a class="leaflet-bar-part leaflet-bar-part-single"><span class="fa fa-hand-paper-o"></span></a>'
          container.onclick = function (map) {
            lasso.enable()
          }
          return container
        }
      })
      this.map.addControl(new AreaSelect())
      this.map.on('lasso.finished', (event) => {
        this.map.fitBounds(event.latLngs)
      })
      const locateButton = L.control.locate({ position: 'topleft' })
      locateButton.onClick = (ev) => {
        this.map.locate({setView: true})
      }
      locateButton.addTo(this.map)
      // Add map layers.
      tiledMapLayer({url: 'https://maps.gov.bc.ca/arcserver/rest/services/Province/roads_wm/MapServer'}).addTo(this.map)
      L.tileLayer.wms('https://openmaps.gov.bc.ca/geo/pub/WHSE_CADASTRE.PMBC_PARCEL_FABRIC_POLY_SVW/ows?', {
        format: 'image/png',
        layers: 'pub:WHSE_CADASTRE.PMBC_PARCEL_FABRIC_POLY_SVW',
        styles: 'PMBC_Parcel_Fabric_Cadastre_Outlined',
        transparent: true
      }).addTo(this.map)

      // Aquifer outlines
      L.tileLayer.wms('https://openmaps.gov.bc.ca/geo/pub/WHSE_WATER_MANAGEMENT.GW_AQUIFERS_CLASSIFICATION_SVW/ows?', {
        format: 'image/png',
        layers: 'pub:WHSE_WATER_MANAGEMENT.GW_AQUIFERS_CLASSIFICATION_SVW',
        transparent: true
      }).addTo(this.map)

      var mapLayers = {

        'Artesian wells': L.tileLayer.wms('https://openmaps.gov.bc.ca/geo/pub/WHSE_WATER_MANAGEMENT.GW_WATER_WELLS_WRBC_SVW/ows?', {
          format: 'image/png',
          layers: 'pub:WHSE_WATER_MANAGEMENT.GW_WATER_WELLS_WRBC_SVW',
          styles: 'Water_Wells_Artesian',
          transparent: true,
          name: 'Artesian wells'
        }),
        'Cadastral': L.tileLayer.wms('https://openmaps.gov.bc.ca/geo/pub/WHSE_CADASTRE.PMBC_PARCEL_FABRIC_POLY_SVW/ows?', {
          format: 'image/png',
          layers: 'pub:WHSE_CADASTRE.PMBC_PARCEL_FABRIC_POLY_SVW',
          transparent: true,
          name: 'Cadastral'
        }),
        'Ecocat - Water related reports': L.tileLayer.wms('https://openmaps.gov.bc.ca/geo/pub/WHSE_FISH.ACAT_REPORT_POINT_PUB_SVW/ows?', {
          format: 'image/png',
          layers: 'pub:WHSE_FISH.ACAT_REPORT_POINT_PUB_SVW',
          transparent: true,
          name: 'Ecocat - Water related reports'
        }),
        'Groundwater licenses': L.tileLayer.wms('https://openmaps.gov.bc.ca/geo/pub/WHSE_WATER_MANAGEMENT.WLS_PWD_LICENCES_SVW/ows?', {
          format: 'image/png',
          layers: 'pub:WHSE_WATER_MANAGEMENT.WLS_PWD_LICENCES_SVW',
          transparent: true,
          name: 'Groundwater licenses'
        }),
        'Observation wells - active': L.tileLayer.wms('https://openmaps.gov.bc.ca/geo/pub/WHSE_WATER_MANAGEMENT.GW_WATER_WELLS_WRBC_SVW/ows?', {
          format: 'image/png',
          layers: 'pub:WHSE_WATER_MANAGEMENT.GW_WATER_WELLS_WRBC_SVW',
          styles: 'Provincial_Groundwater_Observation_Wells_Active',
          transparent: true,
          name: 'Observation wells - active'
        }),
        'Observation wells - inactive': L.tileLayer.wms('https://openmaps.gov.bc.ca/geo/pub/WHSE_WATER_MANAGEMENT.GW_WATER_WELLS_WRBC_SVW/ows?', {
          format: 'image/png',
          layers: 'pub:WHSE_WATER_MANAGEMENT.GW_WATER_WELLS_WRBC_SVW',
          styles: 'Provincial_Groundwater_Observation_Wells_Inactive',
          transparent: true,
          name: 'Observation wells - inactive'
        }),
        'Wells - All': L.tileLayer.wms('https://openmaps.gov.bc.ca/geo/pub/WHSE_WATER_MANAGEMENT.GW_WATER_WELLS_WRBC_SVW/ows?', {
          format: 'image/png',
          layers: 'pub:WHSE_WATER_MANAGEMENT.GW_WATER_WELLS_WRBC_SVW',
          transparent: true,
          name: 'Wells - All'
        })
      }

      // Add checkboxes for layers
      L.control.layers(null, mapLayers, {collapsed: true}).addTo(this.map)
      this.map.on('layeradd', (e) => {
        const layerId = e.layer._leaflet_id
        const layerName = e.layer.options.name
        this.activeLayers.push({layerId, layerName})
        this.$parent.$emit('activeLayers', this.activeLayers)
      })

      this.map.on('layerremove', (e) => {
        const layerId = e.layer._leaflet_id
        this.activeLayers = filter(this.activeLayers, o => o.layerId !== layerId)
        this.$parent.$emit('activeLayers', this.activeLayers)
      })

      this.handleEvents()
    },
    getFeaturesOnMap(map) {
        const layersInBound = []
        const bounds = map.getBounds()

        map.eachLayer((layer) => {
          if ( layer.feature && bounds.overlaps(layer.getBounds())) {
            layersInBound.push(layer)
          }
        })

        return layersInBound
    },
    handleEvents () {
      this.map.on('zoomend', (e) => {
        const map = e.target
        const layersInBound = this.getFeaturesOnMap(map)
        this.$parent.$emit('featuresOnMap', layersInBound)
<<<<<<< HEAD
=======

>>>>>>> e5ac3321
      })
    },
    addAquifersToMap (aquifers) {
      const self = this
      function popUpLinkHandler(e) {
        self.$router.push({
          name: 'aquifers-view',
          params: {
            id: this.aquifer_id
          }
        })
      }

      function getPopUp(aquifer) {
        const container = L.DomUtil.create('div', 'leaflet-popup-aquifer')
        const popUpLink = L.DomUtil.create('div', 'leaflet-popup-link')
        popUpLink.innerHTML = `<p>Aquifer ID: <span class="popup-link">${aquifer.aquifer_id}</span></p><p>Aqufier Name: <span class="popup-link">${aquifer.aquifer_name || ''}</span></p>`
        L.DomEvent.on(popUpLink, 'click', popUpLinkHandler.bind(aquifer))
        container.appendChild(popUpLink)
        return container
      }
      if (aquifers !== undefined && aquifers.constructor === Array && aquifers.length > 0) {
        var myStyle = {
          'color': 'purple'
        }
        aquifers = aquifers.filter((a) => a.geom_simplified !== null)
        aquifers.forEach(aquifer => {
          L.geoJSON(JSON.parse(aquifer.geom_simplified), {
            aquifer_id: aquifer['aquifer_id'],
            style: myStyle,
            type: 'geojsonfeature',
            onEachFeature: function (feature, layer) {
              layer.bindPopup(getPopUp(aquifer))
            }
          }).addTo(this.map)
        })
      }
    },
    zoomToSelectedAquifer (data) {
      this.map.eachLayer((layer) => {
        if ((layer.options.aquifer_id === data.aquifer_id) && layer.feature) {
          this.$nextTick(function () {
            layer.openPopup()
          })
        }
      })
      var aquiferGeom = L.geoJSON(JSON.parse(data.geom_simplified))
      this.map.fitBounds(aquiferGeom.getBounds())
      this.$SmoothScroll(document.getElementById('map'))
    }
  }
}
</script>
<style>
@import "leaflet/dist/leaflet.css";
.map {
  width: 100%;
  height: 500px;
}

.leaflet-areaselect-shade {
    position: absolute;
    background: rgba(0,0,0, 0.4);
}
.leaflet-areaselect-handle {
    position: absolute;
    background: #fff;
    border: 1px solid #666;
    -moz-box-shadow: 1px 1px rgba(0,0,0, 0.2);
    -webkit-box-shadow: 1px 1px rgba(0,0,0, 0.2);
    box-shadow: 1px 1px rgba(0,0,0, 0.2);
    width: 14px;
    height: 14px;
    cursor: move;
}
.geolocate {
    background-image: url('../../common/assets/images/geolocate.png');
    width: 30px;
    height: 30px;
    left: 2px;
    box-shadow: 0px 0px 5px 1px rgba(0, 0, 0, 0.4);
    cursor: pointer;
}

.geolocate:hover {
    opacity: 0.8;
}

.leaflet-popup-link .popup-link {
  text-decoration: underline !important;
  color: #37598A !important;
  cursor: pointer;
}
</style><|MERGE_RESOLUTION|>--- conflicted
+++ resolved
@@ -212,10 +212,6 @@
         const map = e.target
         const layersInBound = this.getFeaturesOnMap(map)
         this.$parent.$emit('featuresOnMap', layersInBound)
-<<<<<<< HEAD
-=======
-
->>>>>>> e5ac3321
       })
     },
     addAquifersToMap (aquifers) {
