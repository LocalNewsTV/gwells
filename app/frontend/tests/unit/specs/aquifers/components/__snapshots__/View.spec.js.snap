--- conflicted
+++ resolved
@@ -341,20 +341,23 @@
                     <div
                       class="col-md-3 col-lg-6 col-6"
                     >
+                      Vulnerability
+                    </div>
+                     
+                    <div
+                      class="col-md-3 col-lg-6 col-6"
+                    >
                       
-                    Vulnerability
-                    
-                      <i
-                        class="fa fa-question-circle color-info fa-xs pt-0 mt-0 d-print-none"
-                        id="vulnerability-info"
-                        tabindex="0"
-                      />
-                       
-                      <b-popover-stub
-                        content="The susceptibility of an aquifer to contamination from surface sources. Three vulnerability categories are used: high, moderate, or low. Vulnerability is based on hydrogeology alone and does not consider the existing type of land use or nature of the potential contaminants."
-                        target="vulnerability-info"
-                        triggers="hover focus"
-                      />
+                    </div>
+                  </div>
+                   
+                  <div
+                    class="row"
+                  >
+                    <div
+                      class="col-md-3 col-lg-6 col-6"
+                    >
+                      Material type
                     </div>
                      
                     <div
@@ -362,6 +365,18 @@
                     >
                       
                     </div>
+                     
+                    <div
+                      class="col-md-3 col-lg-6 col-6"
+                    >
+                      Subtype
+                    </div>
+                     
+                    <div
+                      class="col-md-3 col-lg-6 col-6"
+                    >
+                      
+                    </div>
                   </div>
                    
                   <div
@@ -370,7 +385,7 @@
                     <div
                       class="col-md-3 col-lg-6 col-6"
                     >
-                      Material type
+                      Quality concerns
                     </div>
                      
                     <div
@@ -382,98 +397,7 @@
                     <div
                       class="col-md-3 col-lg-6 col-6"
                     >
-                      
-                    Subtype
-                    
-                      <i
-                        class="fa fa-question-circle color-info fa-xs pt-0 mt-0 d-print-none"
-                        id="aquifer-subtype-info"
-                        tabindex="0"
-                      />
-                       
-                      <b-popover-stub
-                        target="aquifer-subtype-info"
-                        triggers="hover focus"
-                      >
-                        
-                      There are different types of aquifers, depending on the geologic materials in which they occur. Subtype descriptions can be
-                      
-                        <a
-                          class="d-print-url"
-                          href="https://www2.gov.bc.ca/gov/content/environment/air-land-water/water/groundwater-wells-aquifers/understanding-aquifers/aquifer-subtype-code-description"
-                          target="_blank"
-                        >
-                          found here
-                        </a>
-                        .
-                    
-                      </b-popover-stub>
-                    </div>
-                     
-                    <div
-                      class="col-md-3 col-lg-6 col-6"
-                    >
-                      
-                    </div>
-                  </div>
-                   
-                  <div
-                    class="row"
-                  >
-                    <div
-                      class="col-md-3 col-lg-6 col-6"
-                    >
-                      
-                    Quality concerns
-                    
-                      <i
-                        class="fa fa-question-circle color-info fa-xs pt-0 mt-0 d-print-none"
-                        id="aquifer-quality-concerns"
-                        tabindex="0"
-                      />
-                       
-                      <b-popover-stub
-                        target="aquifer-quality-concerns"
-                        triggers="hover focus"
-                      >
-                        
-                      Classified as unknown/none, isolated, local, or regional. For details see page 16 of the Guide to Using the
-                      
-                        <a
-                          class="d-print-url"
-                          href="https://www2.gov.bc.ca/assets/gov/environment/air-land-water/water/science-data/aquifer_maps_guide.pdf"
-                          target="_blank"
-                        >
-                          BC Aquifer Classification System
-                        </a>
-                        .
-                    
-                      </b-popover-stub>
-                    </div>
-                     
-                    <div
-                      class="col-md-3 col-lg-6 col-6"
-                    >
-                      
-                    </div>
-                     
-                    <div
-                      class="col-md-3 col-lg-6 col-6"
-                    >
-                      
-                    Productivity
-                    
-                      <i
-                        class="fa fa-question-circle color-info fa-xs pt-0 mt-0 d-print-none"
-                        id="productivity-info"
-                        tabindex="0"
-                      />
-                       
-                      <b-popover-stub
-                        content="Productivity describes the rate of groundwater flow from wells and springs and the abundance of groundwater in an aquifer. Classified as low, medium, or high."
-                        target="productivity-info"
-                        triggers="hover focus"
-                      />
+                      Productivity
                     </div>
                      
                     <div
@@ -561,18 +485,6 @@
                 <li>
                   <dt>
                     Number of wells correlated to the aquifer
-                  
-                    <i
-                      class="fa fa-question-circle color-info fa-xs pt-0 mt-0 d-print-none"
-                      id="correlated-wells-count"
-                      tabindex="0"
-                    />
-                     
-                    <b-popover-stub
-                      content="The total number of wells that fall within the aquifer boundaries and, based on depth and lithology, are believed to withdraw water from that aquifer."
-                      target="correlated-wells-count"
-                      triggers="hover focus"
-                    />
                   </dt>
                    
                   <dd
@@ -617,19 +529,7 @@
                  
                 <li>
                   <dt>
-                    Flowing artesian wells
-                  
-                    <i
-                      class="fa fa-question-circle color-info fa-xs pt-0 mt-0 d-print-none"
-                      id="artesian-wells"
-                      tabindex="0"
-                    />
-                     
-                    <b-popover-stub
-                      content="A flowing artesian well is one that has been drilled into an aquifer where the pressure within the aquifer forces the groundwater to rise above the land surface naturally without using a pump."
-                      target="artesian-wells"
-                      triggers="hover focus"
-                    />
+                    Artesian wells
                   </dt>
                    
                   <dd
@@ -1055,25 +955,11 @@
                   </div>
                 </li>
                 <li>
-                  <div
-                    class="aquifer-artesian-advisory"
-                  >
+                  <div>
                     <dt
                       class="text-right"
                     >
-                      Drilling and operation advisory
-                    
-                      <i
-                        class="fa fa-question-circle color-info fa-xs pt-0 mt-0 d-print-none"
-                        id="aquiferArtesianAdvisory"
-                        tabindex="0"
-                      />
-                       
-                      <b-popover-stub
-                        content="Advisories highlighting regional concerns about water availability, water quality, and flowing artesian conditions."
-                        target="aquiferArtesianAdvisory"
-                        triggers="hover focus"
-                      />
+                      Artesian advisory
                     </dt>
                      
                     <dd
@@ -1096,18 +982,6 @@
                       class="text-right"
                     >
                       Observation wells
-                    
-                      <i
-                        class="fa fa-question-circle color-info fa-xs pt-0 mt-0 d-print-none"
-                        id="aquifer-observation-wells"
-                        tabindex="0"
-                      />
-                       
-                      <b-popover-stub
-                        content="Groundwater Observation Wells are used to monitor aquifer groundwater levels and chemistry over time."
-                        target="aquifer-observation-wells"
-                        triggers="hover focus"
-                      />
                     </dt>
                      
                     <dd
@@ -1175,25 +1049,11 @@
                   </div>
                 </li>
                 <li>
-                  <div
-                    class="aquifer-numerical-model"
-                  >
+                  <div>
                     <dt
                       class="text-right"
                     >
-                      Numerical Model
-                    
-                      <i
-                        class="fa fa-question-circle color-info fa-xs pt-0 mt-0 d-print-none"
-                        id="aquiferNumericalModel"
-                        tabindex="0"
-                      />
-                       
-                      <b-popover-stub
-                        content="Numerical groundwater flow models are mathematical representations of groundwater flow in an aquifer and the interactions with adjacent surface water bodies."
-                        target="aquiferNumericalModel"
-                        triggers="hover focus"
-                      />
+                      Numerical model
                     </dt>
                      
                     <dd
@@ -1213,8 +1073,7 @@
                     <dt
                       class="text-right"
                     >
-<<<<<<< HEAD
-                      Pumping stress index
+                      Water budget
                     </dt>
                      
                     <dd
@@ -1231,61 +1090,12 @@
                 </li>
                 <li>
                   <div
-                    class="aquifer-water-budget"
+                    class="water-quality-information"
                   >
                     <dt
                       class="text-right"
                     >
-                      Water Budget
-                    
-                      <i
-                        class="fa fa-question-circle color-info fa-xs pt-0 mt-0 d-print-none"
-                        id="aquiferWaterBudget"
-                        tabindex="0"
-                      />
-                       
-                      <b-popover-stub
-                        content="Water budget studies are an accounting of all the water flowing into and out of an aquifer and/or a watershed over a specified time."
-                        target="aquiferWaterBudget"
-                        triggers="hover focus"
-                      />
-=======
-                      Water budget
->>>>>>> e5480b15
-                    </dt>
-                     
-                    <dd
-                      class="m-0"
-                    >
-                       
-                      <p
-                        class="m-0"
-                      >
-                        No information available.
-                      </p>
-                    </dd>
-                  </div>
-                </li>
-                <li>
-                  <div
-                    class="water-quality-information"
-                  >
-                    <dt
-                      class="text-right"
-                    >
                       Water quality information
-                    
-                      <i
-                        class="fa fa-question-circle color-info fa-xs pt-0 mt-0 d-print-none"
-                        id="aquiferWaterQualityInformation"
-                        tabindex="0"
-                      />
-                       
-                      <b-popover-stub
-                        content="Indicates there are wells correlated to the aquifer with water quality information in the Environmental Monitoring System (EMS) database."
-                        target="aquiferWaterQualityInformation"
-                        triggers="hover focus"
-                      />
                     </dt>
                      
                     <dd
@@ -1317,7 +1127,7 @@
                       />
                        
                       <b-popover-stub
-                        content="Likelihood of hydraulic connection between groundwater and surface water requires aquifer specific assessment and professional judgement. "
+                        content="Inferred based on aquifer subtype - not field verified."
                         target="aquiferConnectedInfo"
                         triggers="hover focus"
                       />
@@ -1331,25 +1141,11 @@
                   </div>
                 </li>
                 <li>
-                  <div
-                    class="aquifer-groundwater-surface-interactions"
-                  >
+                  <div>
                     <dt
                       class="text-right"
                     >
-                      Water Budget
-                    
-                      <i
-                        class="fa fa-question-circle color-info fa-xs pt-0 mt-0 d-print-none"
-                        id="aquiferGroundwaterSurfaceInteractions"
-                        tabindex="0"
-                      />
-                       
-                      <b-popover-stub
-                        content="Studies that characterize the exchange of water and/or chemicals between the land surface and the subsurface."
-                        target="aquiferGroundwaterSurfaceInteractions"
-                        triggers="hover focus"
-                      />
+                      Groundwater Surface Water Interactions
                     </dt>
                      
                     <dd
