--- conflicted
+++ resolved
@@ -529,21 +529,13 @@
     },
     {
         "model": "registries.proofofagecode",
-<<<<<<< HEAD
-        "pk": "UNKNOWN",
-=======
         "pk": "NOTPROVIDED",
->>>>>>> 3b8ad8a9
         "fields": {
             "create_user": "DATALOAD_USER",
             "create_date": "2020-01-01T08:00:00Z",
             "update_user": "DATALOAD_USER",
             "update_date": "2020-01-01T08:00:00Z",
-<<<<<<< HEAD
-            "description": "Unknown",
-=======
             "description": "Not Provided",
->>>>>>> 3b8ad8a9
             "display_order": 3,
             "effective_date": "2020-01-01T08:00:00Z",
             "expiry_date": "9999-12-31T23:59:59Z"
