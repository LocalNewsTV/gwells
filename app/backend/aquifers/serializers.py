--- conflicted
+++ resolved
@@ -16,16 +16,9 @@
 
 from aquifers import models
 
+
 class AquiferSerializer(serializers.ModelSerializer):
     """Serialize a aquifer list"""
-<<<<<<< HEAD
-    demand_description = serializers.SlugRelatedField(source='demand', read_only=True, slug_field='description')
-    material_description = serializers.SlugRelatedField(source='material', read_only=True, slug_field='description')
-    productivity_description = serializers.SlugRelatedField(source='productivity', read_only=True, slug_field='description')
-    subtype_description = serializers.SlugRelatedField(source='subtype', read_only=True, slug_field='description')
-    vulnerability_description = serializers.SlugRelatedField(source='vulnerability', read_only=True, slug_field='description')
-    quality_concern_description = serializers.SlugRelatedField(source='quality_concern', read_only=True, slug_field='description')
-=======
     demand_description = serializers.SlugRelatedField(
         source='demand', read_only=True, slug_field='description')
     material_description = serializers.SlugRelatedField(
@@ -40,7 +33,6 @@
         source='quality_concern', read_only=True, slug_field='description')
     known_water_use_description = serializers.SlugRelatedField(
         source='known_water_use', read_only=True, slug_field='description')
->>>>>>> e368b72f
 
     class Meta:
         model = models.Aquifer
