"""
    Licensed under the Apache License, Version 2.0 (the "License");
    you may not use this file except in compliance with the License.
    You may obtain a copy of the License at

        http://www.apache.org/licenses/LICENSE-2.0

    Unless required by applicable law or agreed to in writing, software
    distributed under the License is distributed on an "AS IS" BASIS,
    WITHOUT WARRANTIES OR CONDITIONS OF ANY KIND, either express or implied.
    See the License for the specific language governing permissions and
    limitations under the License.
"""
import reversion
import zipfile
import tempfile
import os
import copy

from django.utils import timezone
<<<<<<< HEAD
=======
from django.contrib.gis.db import models

from gwells.models import AuditModel, CodeTableModel, BasicCodeTableModel
>>>>>>> d6743bdf
from django.contrib.contenttypes.fields import GenericRelation
from django.core.validators import MinValueValidator, MaxValueValidator
from django.contrib.gis.db import models
from django.contrib.gis.gdal import DataSource
from django.contrib.gis.geos import GEOSGeometry
from django.contrib.gis.geos.prototypes.io import wkt_w
from django.contrib.gis import geos

from reversion.models import Version

from gwells.models import AuditModel, CodeTableModel
from gwells.db_comments.patch_fields import patch_fields

patch_fields()


class WaterRightsPurpose(AuditModel):
    """
    Material choices for describing Aquifer Material
    """
    code = models.CharField(primary_key=True, max_length=10,
                            db_column='water_rights_purpose_code')
    description = models.CharField(max_length=100)
    display_order = models.PositiveIntegerField(default=0)

    effective_date = models.DateTimeField(default=timezone.now, null=False)
    expiry_date = models.DateTimeField(default=timezone.make_aware(
        timezone.datetime.max, timezone.get_default_timezone()), null=False)

    class Meta:
        db_table = 'water_rights_purpose_code'
        ordering = ['display_order', 'code']
        verbose_name_plural = 'Water Rights Purpose Codes'

    def __str__(self):
        return '{} - {}'.format(self.code, self.description)


class WaterRightsLicence(AuditModel):
    """
    Material choices for describing Aquifer Material
    """

    aquifer_licence_id = models.AutoField(
        primary_key=True, verbose_name="Aquifer Licence ID Number")

    purpose = models.ForeignKey(
        WaterRightsPurpose,
        db_column='water_rights_purpose_code',
        blank=True,
        null=True,
        on_delete=models.CASCADE,
        verbose_name="Water Rights Purpose Reference",
        related_name='licences')

    licence_number = models.BigIntegerField(db_index=True)
    quantity = models.DecimalField(
        max_digits=12, decimal_places=3, blank=True, null=True, verbose_name='Quanitity')

    effective_date = models.DateTimeField(default=timezone.now, null=False)

    class Meta:
        verbose_name_plural = 'Aquifer Licences'

    def __str__(self):
        return '{}'.format(self.licence_number)


class AquiferMaterial(CodeTableModel):
    """
    Material choices for describing Aquifer Material
    """
    code = models.CharField(
        primary_key=True, max_length=10, db_column='aquifer_material_code',
        db_comment=('Code for valid options for the broad grouping of geological material found in the'
                    ' aquifer, i.e. SG, S, G, B'))
    description = models.CharField(
        max_length=100,
        db_comment=('Describes the broad grouping of geological material found in the aquifer, i.e.,'
                    ' Sand and Gravel, Sand, Gravel, Bedrock'))

    class Meta:
        db_table = 'aquifer_material_code'
        ordering = ['code']
        verbose_name_plural = 'Aquifer Material Codes'

    db_table_comment = ('Describes the broad grouping of geological material found in the aquifer, i.e., '
                        'Sand and Gravel, Sand, Gravel, Bedrock')

    def __str__(self):
        return '{} - {}'.format(self.code, self.description)


class AquiferSubtype(CodeTableModel):
    """
    Subtypes of Aquifer
    """
    code = models.CharField(
        primary_key=True, max_length=3, db_column='aquifer_subtype_code',
        db_comment=('Categorizes an aquifer based on how it was formed geologically (depositional'
                    ' description). Understanding of how aquifers were formed governs important'
                    ' attributes such as their productivity, vulnerability to contamination as well as'
                    ' proximity and likelihood of hydraulic connection to streams. The code value is a'
                    ' combination of an aquifer type represented by a number and an optional letter'
                    ' representing a more specific aquifer sub-type. E.g. 1a, 2, 6a.'))
    description = models.CharField(
        max_length=100,
        db_comment=('Descriptions that define how the aquifer was formed geologically'
                    ' (depositional description). E.g. Unconfined sand and gravel - large river system,'
                    ' Confined sand and gravel - glacial, Flat-lying to gently-dipping volcanic bedrock.'))

    class Meta:
        db_table = 'aquifer_subtype_code'

    db_table_comment = ('Categorizes an aquifer based on how it was formed geologically (depositional'
                        ' description). Understanding of how aquifers were formed governs important'
                        ' attributes such as their productivity, vulnerability to contamination as well as'
                        ' proximity and likelihood of hydraulic connection to streams. The code value is a'
                        ' combination of an aquifer type represented by a number and an optional letter'
                        ' representing a more specific aquifer sub-type. E.g. Crystalline bedrock aquifers)'
                        ' and subtype letter, Fractured crystalline (igneous intrusive or metamorphic,'
                        ' meta-sedimentary, meta-volcanic, volcanic) rock aquifers. Code values range from'
                        ' 1a to 6b.')

    def __str__(self):
        return '{} - {}'.format(self.code, self.description)


class AquiferProductivity(CodeTableModel):
    """
    Productivity choices for describing Aquifer
    -------------------
    """

    code = models.CharField(
        primary_key=True, max_length=1, db_column='aquifer_productivity_code',
        db_comment=('Valid code for the aquifer\'s productivity, which represent an aquifers ability to'
                    ' transmit and yield groundwater; i.e., L, M, H'))
    description = models.CharField(
        max_length=100,
        db_comment=('Describes the aquifer\'s productivity which represent an aquifers ability to'
                    ' transmit and yield groundwater; i.e., Low, Moderate, High'))

    class Meta:
        db_table = 'aquifer_productivity_code'
        ordering = ['display_order', 'code']
        verbose_name_plural = 'Aquifer Productivity Codes'

    db_table_comment = ('Describes the aquifer\'s productivity which represent an aquifers ability to '
                        'transmit and yield groundwater; i.e., Low, Moderate, High')

    def __str__(self):
        return '{} - {}'.format(self.code, self.description)


class AquiferDemand(CodeTableModel):
    """
    Demand choices for describing Aquifer
    """
    code = models.CharField(
        primary_key=True, max_length=1, db_column='aquifer_demand_code',
        db_comment=('Describes the level of groundwater use at the time aquifer was mapped; i.e., High,'
                    ' Moderate, Low.'))
    description = models.CharField(
        max_length=100,
        db_comment=('Describes the level of groundwater use at the time aquifer was mapped; i.e., High,'
                    ' Moderate, Low.'))

    class Meta:
        db_table = 'aquifer_demand_code'
        ordering = ['display_order', 'code']
        verbose_name_plural = 'Aquifer Demand Codes'

    db_table_comment = ('Describes the level of groundwater use at the time aquifer was mapped; i.e., High, '
                        'Moderate, Low.')

    def __str__(self):
        return '{} - {}'.format(self.code, self.description)


class WaterUse(CodeTableModel):
    """
    Type of Known Water Use choices for describing Aquifer
    -------------------
    """
    code = models.CharField(
        primary_key=True, max_length=2, db_column='water_use_code',
        db_comment=('Standard terms that define the type of known water use of an aquifer at the time of'
                    ' mapping. It indicates the variability or diversity of uses of the aquifer water as'
                    ' a supply source. I.e. Domestic, Multiple, Potential Domestic'))
    description = models.CharField(
        max_length=100,
        db_comment=('Description of the standard terms that define the type of known water use of an'
                    ' aquifer at the time of mapping. It indicates the variability or diversity of uses'
                    ' of the aquifer water as a supply source. I.e. Domestic, Multiple, Potential'
                    ' Domestic'))

    class Meta:
        db_table = 'water_use_code'
        ordering = ['display_order', 'code']
        verbose_name_plural = 'Aquifer Water Use Codes'

    db_table_comment = ('Describes the type of known water use of an aquifer at the time of mapping. It'
                        ' indicates the variability or diversity of uses of the aquifer water as a supply'
                        ' source. I.e. Domestic, Multiple, Potential Domestic')

    def __str__(self):
        return '{} - {}'.format(self.code, self.description)


class QualityConcern(CodeTableModel):
    code = models.CharField(
        primary_key=True, max_length=2, db_column='quality_concern_code',
        db_comment=('Standard terms used to represent the extent of documented concerns of contaminants'
                    ' in the aquifer at the time of mapping. i.e. isloated, local, regional, none.'))
    description = models.CharField(
        max_length=100,
        db_comment=('Description of the standard terms used to represent the extent of documented'
                    ' concerns of contaminants in the aquifer at the time of mapping. i.e. isloated,'
                    ' local, regional, none.'))

    class Meta:
        db_table = 'quality_concern_code'
        ordering = ['display_order', 'code']
        verbose_name_plural = 'Aquifer Quality Concern Codes'

    db_table_comment = ('Extent of documented concerns of contaminants in the aquifer at the time of'
                        ' mapping. i.e. isloated, local, regional, none.')

    def __str__(self):
        return '{} - {}'.format(self.code, self.description)


class AquiferVulnerabilityCode(CodeTableModel):
    """
    Demand choices for describing Aquifer
    """
    code = models.CharField(
        primary_key=True, max_length=1, db_column='aquifer_vulnerability_code',
        db_comment=('Code for the aquifer’s relative intrinsic vulnerability to impacts from human'
                    ' activities on the land surface. Vulnerability is based on: the type, thickness,'
                    ' and extent of geologic materials above the aquifer, depth to water table (or to'
                    ' top of confined aquifer), and type of aquifer materials, i.e., L, M, H.'))
    description = models.CharField(
        max_length=100,
        db_comment=('Describes an aquifer’s relative intrinsic vulnerability to impacts from human'
                    ' activities on the land surface. Vulnerability is based on: the type, thickness,'
                    ' and extent of geologic materials above the aquifer, depth to water table (or to'
                    ' top of confined aquifer), and type of aquifer materials, i.e., Low, Moderate, High.'))

    class Meta:
        db_table = 'aquifer_vulnerability_code'
        ordering = ['display_order', 'code']
        verbose_name_plural = 'Aquifer Vulnerability Codes'

    db_table_comment = ('Describes an aquifer’s relative intrinsic vulnerability to impacts from human '
                        'activities on the land surface. Vulnerability is based on: the type, thickness, '
                        'and extent of geologic materials above the aquifer, depth to water table (or to '
                        'top of confined aquifer), and type of aquifer materials, i.e., Low, Moderate, High.')

    def __str__(self):
        return '{} - {}'.format(self.code, self.description)


@reversion.register()
class Aquifer(AuditModel):
    """
    An underground layer of water-bearing permeable rock, rock fractures or unconsolidated materials
    (gravel, sand, or silt), from which groundwater is extracted using a water well.

    This table holds ONLY the aquifers to which we have associated one or more wells.  It is not
    the definitive source of all aquifers in the province.
    """
    aquifer_id = models.AutoField(
        primary_key=True, verbose_name="Aquifer ID Number",
        db_comment=('System generated unique sequential number assigned to each mapped aquifer. The'
                    ' aquifer_id identifies which aquifer a well is in. An aquifer can have multiple'
                    ' wells, while a single well can only be in one aquifer.'))
    aquifer_name = models.CharField(
        max_length=100, blank=True, null=True,
        db_comment=('Name assigned for a specific aquifer. Typically derived from geographic names or names '
                    'in common use, but may also be lithologic or litho-stratigraphic units, e.g. '
                    'Abbotsford-Sumas, McDougall Creek Deltaic.'))
    location_description = models.CharField(
        max_length=100, blank=True, null=True, verbose_name='Description of Location',
        db_comment=('Brief description of the geographic location of the aquifer. The description is usually '
                    'referenced to a nearby major natural geographic area or community, e.g., Grand Forks.'))
    material = models.ForeignKey(
        AquiferMaterial,
        db_column='aquifer_material_code',
        blank=True,
        null=True,
        on_delete=models.PROTECT,
        verbose_name="Material Reference",
        related_name='aquifers',
        db_comment=('Code for valid options for the broad grouping of geological material found in the'
                    ' aquifer, i.e. SG, S, G, B'))
    subtype = models.ForeignKey(
        AquiferSubtype,
        db_column='aquifer_subtype_code',
        blank=True,
        null=True,
        on_delete=models.PROTECT,
        verbose_name="Subtype Reference",
        related_name='aquifers',
        db_comment=('Categorizes an aquifer based on how it was formed geologically (depositional'
                    ' description). Understanding of how aquifers were formed governs important'
                    ' attributes such as their productivity, vulnerability to contamination as well as'
                    ' proximity and likelihood of hydraulic connection to streams. The code value is a'
                    ' combination of an aquifer type represented by a number and an optional letter'
                    ' representing a more specific aquifer sub-type. E.g. 1a, 2, 6a.'))
    area = models.DecimalField(
        max_digits=5, decimal_places=1, blank=True, null=True, verbose_name='Size (square km)',
        db_comment='Approximate size of the aquifer in square kilometers.')
    vulnerability = models.ForeignKey(
        AquiferVulnerabilityCode,
        # TODO: Spelling mistake below!
        db_column='aquifer_vulnerablity_code',
        blank=True,
        null=True,
        on_delete=models.PROTECT,
        verbose_name="Aquifer Vulnerabiliy",
        db_comment=('Standard terms used to define an aquifer’s relative intrinsic vulnerability to'
                    ' impacts from human activities on the land surface. Vulnerability is based on: the'
                    ' type, thickness, and extent of geologic materials above the aquifer, depth to'
                    ' water table (or to top of confined aquifer), and type of aquifer materials, i.e.,'
                    ' Low, Moderate, High.'))
    productivity = models.ForeignKey(
        AquiferProductivity,
        db_column='aquifer_productivity_code',
        blank=True,
        null=True,
        on_delete=models.PROTECT,
        verbose_name="Productivity Reference",
        related_name='aquifers',
        db_comment=('Valid code for the aquifer\'s productivity, which represent an aquifers ability to'
                    ' transmit and yield groundwater; i.e., L, M, H'))
    demand = models.ForeignKey(
        AquiferDemand,
        db_column='aquifer_demand_code',
        blank=True,
        null=True,
        on_delete=models.PROTECT,
        verbose_name="Demand Reference",
        related_name='aquifers',
        db_comment=('Describes the level of groundwater use at the time aquifer was mapped; i.e., High,'
                    ' Moderate, Low.'))
    known_water_use = models.ForeignKey(
        WaterUse,
        db_column='water_use_code',
        blank=True,
        null=True,
        on_delete=models.PROTECT,
        verbose_name="Known Water Use Reference",
        related_name='aquifers',
        db_comment=('Standard terms that define the type of known water use of an aquifer at the time of'
                    ' mapping. It indicates the variability or diversity of uses of the aquifer water as'
                    ' a supply source. I.e. Domestic, Multiple, Potential Domestic'))
    quality_concern = models.ForeignKey(
        QualityConcern,
        db_column='quality_concern_code',
        blank=True,
        null=True,
        on_delete=models.PROTECT,
        verbose_name="Quality Concern Reference",
        related_name='aquifers',
        db_comment=('Standard terms used to represent the extent of documented concerns of contaminants'
                    ' in the aquifer at the time of mapping. i.e. isloated, local, regional, none.'))
    litho_stratographic_unit = models.CharField(
        max_length=100, blank=True, null=True, verbose_name='Lithographic Stratographic Unit',
        db_comment=('Permeable geologic unit (where available) that comprises the aquifer. It is typically '
                    'either; the era of deposition, the name of a specific formation and\or the broad '
                    'material types, e.g., Paleozoic to Mesozoic Era, Cache Creek Complex, Intrusive Rock.'))
    mapping_year = models.PositiveIntegerField(
        validators=[
            MinValueValidator(1990),
            MaxValueValidator(timezone.now().year)],
        blank=True,
        null=True,
        verbose_name="Date of Mapping",
        help_text="Use the following format: <YYYY>",
        db_comment='The year the aquifer was initially mapped or last updated.')
    notes = models.TextField(
        max_length=2000,
        blank=True,
        null=True,
        verbose_name='Notes on Aquifer, for internal use only.',
<<<<<<< HEAD
        db_comment=('Details about the aquifer that the province deems important to maintain e.g. local '
                    'knowledge about the aquifer, and decisions for changes.'))

=======
        db_comment=('Details about the mapped aquifer that the province deems important to maintain such as'
                    ' local knowledge about the aquifer or decisions for changes related to attributes of'
                    ' the mapped aquifer.'))
>>>>>>> d6743bdf
    geom = models.PolygonField(srid=3005, null=True)
    # This version is pre-rendered in WGS 84 for display on web-maps.
    geom_simplified = models.PolygonField(srid=4326, null=True)

    history = GenericRelation(Version)

    def load_shapefile(self, f):
        """
        Given a shapefile with a single feature, update spatial fields of the aquifer.
        You must still call aquifer.save() afterwards.
        """
        zip_ref = zipfile.ZipFile(f)

        output_dir = tempfile.mkdtemp()
        for item in zip_ref.namelist():
            # Check filename endswith shp
            zip_ref.extract(item, output_dir)
            if item.endswith('.shp'):
                # Extract a single file from zip
                the_shapefile = os.path.join(output_dir, item)
                # break
        zip_ref.close()

        ds = DataSource(the_shapefile)
        self.update_geom_from_feature(ds[0][0])

    def update_geom_from_feature(self, feat):
        """
        Given a spatial feature with Geometry, update spatial fields of the aquifer.
        You must still call aquifer.save() afterwards.
        """

        geom = feat.geom

        # Make a GEOSGeometry object using the string representation.
        if not geom.srid == 3005:
            logging.info("Non BC-albers feature, skipping.")
            return
        # Eliminate any 3d geometry so it fits in PostGIS' 2d geometry schema.
        wkt = wkt_w(dim=2).write(GEOSGeometry(geom.wkt, srid=3005)).decode()
        geos_geom = GEOSGeometry(wkt, srid=3005)
        # Convert MultiPolygons to plain Polygons,
        # We assume the largest one is the one we want to keep, and the rest are artifacts/junk.
        if isinstance(geos_geom, geos.MultiPolygon):
            geos_geom_out = geos_geom[0]
            for g in geos_geom:
                if len(g.wkt) > len(geos_geom_out.wkt):
                    geos_geom_out = g
        elif isinstance(geos_geom, geos.Polygon):
            geos_geom_out = geos_geom
        else:
            logging.info("Bad geometry type: {}, skipping.".format(
                geos_geom.__class__))
            return

        geos_geom_simplified = copy.deepcopy(geos_geom_out)
        geos_geom_simplified.transform(4326)
        geos_geom_simplified = geos_geom_simplified.simplify(
            .0005, preserve_topology=True)

        self.geom = geos_geom_out
        self.geom_simplified = geos_geom_simplified

    class Meta:
        db_table = 'aquifer'
        ordering = ['aquifer_id']
        verbose_name_plural = 'Aquifers'

    db_table_comment = ('A geological formation, a group of geological formations, or a part of one or more '
                        'geological formations that is groundwater bearing and capable of storing, '
                        'transmitting and yielding groundwater.')

    def __str__(self):
        return '{} - {}'.format(self.aquifer_id, self.aquifer_name)


class AquiferResourceSection(BasicCodeTableModel):
    """
    Defines the available sections (categories) of aquifer resources.
    """
    code = models.CharField(primary_key=True, max_length=1,
                            db_column='aquifer_resource_section_code')
    name = models.CharField(max_length=100)
    description = models.CharField(max_length=100, default="")

    class Meta:
        ordering = ['name']
        verbose_name_plural = 'Aquifer Resource Sections'
        db_table = 'aquifer_resource_section_code'

    def __str__(self):
        return '{} - {}'.format(self.code, self.description)

    def __str__(self):
        return self.name


class AquiferResource(AuditModel):
    """
    A PDF document associated with a given aquifer.
    """
    id = models.AutoField(
        primary_key=True,
        verbose_name="Aquifer Resource Identifier",
        db_column='aquifer_resource_id')
    aquifer = models.ForeignKey(
        Aquifer,
        related_name='resources',
        on_delete=models.CASCADE,
        db_comment=('System generated unique sequential number assigned to each mapped aquifer. The'
                    ' aquifer_id identifies which aquifer a well is in. An aquifer can have multiple'
                    ' wells, while a single well can only be in one aquifer.'))
    section = models.ForeignKey(
        AquiferResourceSection,
        db_column='aquifer_resource_section_code',
        verbose_name="Aquifer Resource Section",
        on_delete=models.CASCADE,
        help_text="The section (category) of this resource.")
    name = models.CharField(
        max_length=255,
        verbose_name="Aquifer Resource Name",
        help_text="",
    )
    url = models.URLField(
        verbose_name="PDF Document URL",
        max_length=255,
        help_text="A resolvable link to the PDF document associated with this aquifer resource.")

    class Meta:
        ordering = ['name']
        verbose_name_plural = 'Aquifer Resource'

    def __str__(self):
        return self.name<|MERGE_RESOLUTION|>--- conflicted
+++ resolved
@@ -18,12 +18,9 @@
 import copy
 
 from django.utils import timezone
-<<<<<<< HEAD
-=======
 from django.contrib.gis.db import models
 
 from gwells.models import AuditModel, CodeTableModel, BasicCodeTableModel
->>>>>>> d6743bdf
 from django.contrib.contenttypes.fields import GenericRelation
 from django.core.validators import MinValueValidator, MaxValueValidator
 from django.contrib.gis.db import models
@@ -411,15 +408,9 @@
         blank=True,
         null=True,
         verbose_name='Notes on Aquifer, for internal use only.',
-<<<<<<< HEAD
-        db_comment=('Details about the aquifer that the province deems important to maintain e.g. local '
-                    'knowledge about the aquifer, and decisions for changes.'))
-
-=======
         db_comment=('Details about the mapped aquifer that the province deems important to maintain such as'
                     ' local knowledge about the aquifer or decisions for changes related to attributes of'
                     ' the mapped aquifer.'))
->>>>>>> d6743bdf
     geom = models.PolygonField(srid=3005, null=True)
     # This version is pre-rendered in WGS 84 for display on web-maps.
     geom_simplified = models.PolygonField(srid=4326, null=True)
