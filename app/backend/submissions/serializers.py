--- conflicted
+++ resolved
@@ -54,11 +54,8 @@
     DevelopmentMethodCode,
     DrillingMethodCode,
     WellDisinfectedCode,
-<<<<<<< HEAD
     BoundaryEffectCode,
-=======
     DriveShoeCode,
->>>>>>> 905be13b
     FilterPackMaterialCode,
     FilterPackMaterialSizeCode,
     GroundElevationMethodCode,
@@ -779,21 +776,20 @@
         fields = ('well_disinfected_code', 'description')
 
 
-<<<<<<< HEAD
 class BoundaryEffectCodeSerializer(serializers.ModelSerializer):
     """Serializes Boundary Effect codes/descriptions"""
 
     class Meta:
         model = BoundaryEffectCode
         fields = ('boundary_effect_code', 'description')
-=======
+
+
 class DriveShoeCodeSerializer(serializers.ModelSerializer):
     """Serializes Drive Shoe codes/descriptions"""
 
     class Meta:
         model = DriveShoeCode
         fields = ('drive_shoe_code', 'description')
->>>>>>> 905be13b
 
 
 class FilterPackMaterialCodeSerializer(serializers.ModelSerializer):
