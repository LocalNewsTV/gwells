"""
    Licensed under the Apache License, Version 2.0 (the "License");
    you may not use this file except in compliance with the License.
    You may obtain a copy of the License at

        http://www.apache.org/licenses/LICENSE-2.0

    Unless required by applicable law or agreed to in writing, software
    distributed under the License is distributed on an "AS IS" BASIS,
    WITHOUT WARRANTIES OR CONDITIONS OF ANY KIND, either express or implied.
    See the License for the specific language governing permissions and
    limitations under the License.
"""

from rest_framework import serializers
import logging

from gwells.models import ProvinceStateCode
from gwells.serializers import AuditModelSerializer
from django.db import transaction
import wells.stack
from wells.models import Well, ActivitySubmission, WellActivityCode
from wells.serializers import (
    CasingSerializer,
    DecommissionDescriptionSerializer,
    ScreenSerializer,
    LinerPerforationSerializer
)
from wells.models import (
    ActivitySubmission,
    Casing,
    DecommissionDescription,
    DecommissionMaterialCode,
    DecommissionMethodCode,
    DevelopmentMethodCode,
    DrillingMethodCode,
    FilterPackMaterialCode,
    FilterPackMaterialSizeCode,
    GroundElevationMethodCode,
    IntendedWaterUseCode,
    LandDistrictCode,
    LinerMaterialCode,
    LinerPerforation,
    Screen,
    ScreenAssemblyTypeCode,
    ScreenBottomCode,
    ScreenIntakeMethodCode,
    ScreenMaterialCode,
    ScreenOpeningCode,
    ScreenTypeCode,
    SurfaceSealMaterialCode,
    SurfaceSealMethodCode,
    SurficialMaterialCode,
    WaterQualityCharacteristic,
    WaterQualityColour,
    Well,
    WellClassCode,
    WellSubclassCode,
    YieldEstimationMethodCode,
)

logger = logging.getLogger(__name__)

<<<<<<< HEAD
# There are a LOT of fields. It's hard to keep track of them, so they're broken
# up into sections that match the UI.
WELL_SUBMISSION_FIELDS = ("filing_number", "well_activity_type",)
WELL_TYPE_FIELDS = ("well",
                    "well_class",
                    "well_subclass",
                    "intended_water_use",
                    "identification_plate_number",
                    "well_plate_attached",
                    "work_start_date",
                    "work_end_date",)
PERSON_RESPONSIBLE_FIELDS = ("driller_name",
                             "consultant_name",
                             "consultant_company",
                             "driller_responsible",)
WELL_OWNER_FIELDS = ("owner_full_name",
                     "owner_mailing_address",
                     "owner_province_state",
                     "owner_city",
                     "owner_postal_code",)
WELL_LOCATION_FIELDS = ("owner_full_name",
                        "owner_mailing_address",
                        "owner_province_state",
                        "owner_city",
                        "owner_postal_code",
                        "street_address",
                        "city",
                        "legal_lot",
                        "legal_plan",
                        "legal_district_lot",
                        "legal_block",
                        "legal_section",
                        "legal_township",
                        "legal_range",
                        "land_district",
                        "legal_pid",
                        "well_location_description",)
WELL_COORDS_FIELDS = ("latitude",
                      "longitude",)
WELL_METHOD_FIELDS = ("ground_elevation",
                      "ground_elevation_method",
                      "drilling_method",
                      "other_drilling_method",
                      "well_orientation")
WELL_LITHOLOGY_FIELDS = ("lithologydescription_set",)
WELL_CASINGS_FIELDS = ("casing_set",)
WELL_BACKFILL_FIELDS = ("surface_seal_material",
                        "surface_seal_depth",
                        "surface_seal_thickness",
                        "surface_seal_method",
                        "backfill_above_surface_seal",
                        "backfill_above_surface_seal_depth",)
WELL_LINER_FIELDS = ("liner_material",
                     "liner_diameter",
                     "liner_thickness",
                     "liner_from",
                     "liner_to",
                     "linerperforation_set",)
WELL_SCREENS_FIELDS = ("screen_intake_method",
                       "screen_type",
                       "screen_material",
                       "other_screen_material",
                       "screen_opening",
                       "screen_bottom",
                       "other_screen_bottom",
                       "screen_set",)
WELL_FILTERPACK_FIELDS = ("filter_pack_from",
                          "filter_pack_to",
                          "filter_pack_thickness",
                          "filter_pack_material",
                          "filter_pack_material_size",)
WELL_DEVELOPMENT_FIELDS = ("development_method",
                           "development_hours",
                           "development_notes",)
WELL_YIELD_FIELDS = ()
WATER_QUALITY_FIELDS = ("water_quality_characteristics",
                        "water_quality_colour",
                        "water_quality_odour",
                        "ems_id",)
WELL_COMPLETION_FIELDS = ("total_depth_drilled",
                          "finished_well_depth",
                          "final_casing_stick_up",
                          "bedrock_depth",
                          "static_water_level",
                          "well_yield",
                          "artesian_flow",
                          "artesian_pressure",
                          "well_cap_type",
                          "well_disinfected",)
WELL_COMMENTS_FIELDS = ("comments",
                        "alternative_specs_submitted",)
WELL_CLOSURE_DESCRIPTION_FIELDS = ("decommission_reason",
                                   "decommission_method",
                                   "sealant_material",
                                   "backfill_material",
                                   "decommission_details",)
WELL_DECOMMISSION_INFORMATION_FIELDS = ('decommission_description_set',)

# Construction and alteration have identical fields.
# For ease of composing serializers, fields are broken up to match user user interface
ALTERATION_FIELDS = CONSTRUCTION_FIELDS = WELL_SUBMISSION_FIELDS + WELL_TYPE_FIELDS + WELL_OWNER_FIELDS +\
    WELL_LOCATION_FIELDS + WELL_COORDS_FIELDS + WELL_METHOD_FIELDS + WELL_LITHOLOGY_FIELDS +\
    WELL_CASINGS_FIELDS + WELL_BACKFILL_FIELDS + WELL_LINER_FIELDS + WELL_SCREENS_FIELDS +\
    WELL_FILTERPACK_FIELDS + WELL_DEVELOPMENT_FIELDS + WELL_YIELD_FIELDS + WATER_QUALITY_FIELDS +\
    WELL_COMPLETION_FIELDS + WELL_COMMENTS_FIELDS

# Decomission is a subset of construction/alteration.
DECOMMISSION_FIELDS = WELL_SUBMISSION_FIELDS + WELL_TYPE_FIELDS + WELL_OWNER_FIELDS + WELL_LOCATION_FIELDS +\
     WELL_COORDS_FIELDS + WELL_METHOD_FIELDS + WELL_CLOSURE_DESCRIPTION_FIELDS + WELL_CASINGS_FIELDS +\
     WELL_DECOMMISSION_INFORMATION_FIELDS + WELL_COMMENTS_FIELDS


class WellSubmissionListSerializer(serializers.ModelSerializer):
    """ Class used for listing well submissions """
=======

class WellSubmissionListSerializer(serializers.ModelSerializer):
    """ Class used for listing well submissions.
    """
>>>>>>> 2123798e

    casing_set = CasingSerializer(many=True, required=False)
    decommission_description_set = DecommissionDescriptionSerializer(
        many=True, required=False)
    screen_set = ScreenSerializer(many=True, required=False)
    linerperforation_set = LinerPerforationSerializer(
        many=True, required=False)

    class Meta:
        fields = '__all__'
        model = ActivitySubmission
<<<<<<< HEAD
        fields = list(set(WELL_SUBMISSION_FIELDS + ALTERATION_FIELDS + CONSTRUCTION_FIELDS +
                          DECOMMISSION_FIELDS))
=======
>>>>>>> 2123798e


class WellSubmissionSerializerBase(serializers.ModelSerializer):
    """ Bass class for well submission serialisation. """

    def get_foreign_keys(self):
        raise NotImplementedError()  # Implement in base class!

    def get_well_activity_type(self):
        raise NotImplementedError()  # Implement in base class!

    @transaction.atomic
    def create(self, validated_data):
        # Pop foreign key records from validated data (we need to create them ourselves).
        foreign_keys = self.get_foreign_keys()
        foreign_keys_data = {}
        for key in foreign_keys.keys():
            foreign_keys_data[key] = validated_data.pop(key, None)
        # Create submission.
        validated_data['well_activity_type'] = self.get_well_activity_type()
        instance = super().create(validated_data)
        # Create foreign key records.
        for key, value in foreign_keys_data.items():
            if value:
                for data in value:
<<<<<<< HEAD
                    thing = foreign_keys[key].objects.create(activity_submission=instance, **data)
=======
                    thing = foreign_keys[key].objects.create(
                        activity_submission=instance, **data)
>>>>>>> 2123798e
        # Update the well record.
        stacker = wells.stack.StackWells()
        stacker.process(instance.filing_number)
        # The instance may have been updated with a well tag number, so we refresh.
        instance.refresh_from_db()
        return instance


class WellSubmissionStackerSerializer(WellSubmissionSerializerBase):
    """ Class with no validation, and all possible fields, used by stacker to serialize. """

    casing_set = CasingSerializer(many=True, required=False)
    screen_set = ScreenSerializer(many=True, required=False)
<<<<<<< HEAD
    linerperforation_set = LinerPerforationSerializer(many=True, required=False)
    decommission_description_set = DecommissionDescriptionSerializer(many=True, required=False)
=======
    linerperforation_set = LinerPerforationSerializer(
        many=True, required=False)
    decommission_description_set = DecommissionDescriptionSerializer(
        many=True, required=False)
>>>>>>> 2123798e

    def get_foreign_keys(self):
        return {
            'casing_set': Casing,
            'screen_set': Screen,
            'linerperforation_set': LinerPerforation,
            'decommission_description_set': DecommissionDescription,
<<<<<<< HEAD
        }    
=======
        }
>>>>>>> 2123798e

    class Meta:
        model = ActivitySubmission
        fields = '__all__'


class WellSubmissionLegacySerializer(WellSubmissionSerializerBase):
    """ Class with no validation, and all possible fields, used by stacker to create legacy records """

    casing_set = CasingSerializer(many=True, required=False)
    screen_set = ScreenSerializer(many=True, required=False)
<<<<<<< HEAD
    linerperforation_set = LinerPerforationSerializer(many=True, required=False)
    decommission_description_set = DecommissionDescriptionSerializer(many=True, required=False)
=======
    linerperforation_set = LinerPerforationSerializer(
        many=True, required=False)
    decommission_description_set = DecommissionDescriptionSerializer(
        many=True, required=False)
>>>>>>> 2123798e

    def get_well_activity_type(self):
        return WellActivityCode.types.legacy()

    def get_foreign_keys(self):
        return {
            'casing_set': Casing,
            'screen_set': Screen,
            'linerperforation_set': LinerPerforation,
            'decommission_description_set': DecommissionDescription,
        }

    class Meta:
        model = ActivitySubmission
        extra_kwargs = {
            'lithologydescription_set': {'required': False},
<<<<<<< HEAD
            'create_user': {'required': False},  # This field might not be present
            'well_activity_type': {'required': False},  # This is autopopulated during create
=======
            # This field might not be present
            'create_user': {'required': False},
            # This is autopopulated during create
            'well_activity_type': {'required': False},
>>>>>>> 2123798e
        }
        fields = '__all__'


class WellConstructionSubmissionSerializer(WellSubmissionSerializerBase):
    """ Serializes a well construction submission. """

    casing_set = CasingSerializer(many=True, required=False)
    screen_set = ScreenSerializer(many=True, required=False)
<<<<<<< HEAD
    linerperforation_set = LinerPerforationSerializer(many=True, required=False)
=======
    linerperforation_set = LinerPerforationSerializer(
        many=True, required=False)
>>>>>>> 2123798e

    def get_foreign_keys(self):
        return {
            'casing_set': Casing,
            'screen_set': Screen,
            'linerperforation_set': LinerPerforation,
        }

    def get_well_activity_type(self):
        return WellActivityCode.types.construction()

    class Meta:
        model = ActivitySubmission
<<<<<<< HEAD
        fields = CONSTRUCTION_FIELDS
=======
        fields = ('filing_number', 'well_activity_type', 'well', 'well_class', 'well_subclass',
                  'intended_water_use', 'identification_plate_number', 'well_plate_attached',
                  'work_start_date', 'work_end_date', 'owner_full_name', 'owner_mailing_address',
                  'owner_province_state', 'owner_city', 'owner_postal_code', 'street_address', 'city',
                  'legal_lot', 'legal_plan', 'legal_district_lot', 'legal_block', 'legal_section',
                  'legal_township', 'legal_range', 'land_district', 'legal_pid', 'well_location_description',
                  'latitude', 'longitude', 'ground_elevation', 'ground_elevation_method', 'drilling_method',
                  'other_drilling_method', 'well_orientation', 'lithologydescription_set', 'casing_set',
                  'surface_seal_material', 'surface_seal_depth', 'surface_seal_thickness',
                  'surface_seal_method', 'backfill_above_surface_seal', 'backfill_above_surface_seal_depth',
                  'liner_material', 'liner_diameter', 'liner_thickness', 'liner_from', 'liner_to',
                  'linerperforation_set', 'screen_intake_method', 'screen_type', 'screen_material',
                  'other_screen_material', 'screen_opening', 'screen_bottom', 'other_screen_bottom',
                  'screen_set', 'filter_pack_from', 'filter_pack_to', 'filter_pack_thickness',
                  'filter_pack_material', 'filter_pack_material_size', 'development_method',
                  'development_hours', 'development_notes', 'water_quality_characteristics',
                  'water_quality_colour', 'water_quality_odour', 'ems_id', 'total_depth_drilled',
                  'finished_well_depth', 'final_casing_stick_up', 'bedrock_depth', 'static_water_level',
                  'well_yield', 'artesian_flow', 'artesian_pressure', 'well_cap_type', 'well_disinfected',
                  'comments', 'alternative_specs_submitted')
>>>>>>> 2123798e
        extra_kwargs = {
            # TODO: reference appropriate serializer as above
            'lithologydescription_set': {'required': False},
            'well_activity_type': {'required': False}
        }


class WellAlterationSubmissionSerializer(WellSubmissionSerializerBase):
    """ Serializes a well alteration submission. """

    casing_set = CasingSerializer(many=True, required=False)
    screen_set = ScreenSerializer(many=True, required=False)
<<<<<<< HEAD
    linerperforation_set = LinerPerforationSerializer(many=True, required=False)
=======
    linerperforation_set = LinerPerforationSerializer(
        many=True, required=False)
>>>>>>> 2123798e

    def get_foreign_keys(self):
        return {
            'casing_set': Casing,
            'screen_set': Screen,
            'linerperforation_set': LinerPerforation,
        }

    def get_well_activity_type(self):
        return WellActivityCode.types.alteration()

    class Meta:
        model = ActivitySubmission
<<<<<<< HEAD
        fields = ALTERATION_FIELDS
=======
        fields = (
            'filing_number',
            'well_activity_type',
            'well',
            'well_class',
            'well_subclass',
            'intended_water_use',
            'identification_plate_number',
            'well_plate_attached',
            'work_start_date',
            'work_end_date',
            'owner_full_name',
            'owner_mailing_address',
            'owner_province_state',
            'owner_city',
            'owner_postal_code',
            'street_address',
            'city',
            'legal_lot',
            'legal_plan',
            'legal_district_lot',
            'legal_block',
            'legal_section',
            'legal_township',
            'legal_range',
            'land_district',
            'legal_pid',
            'well_location_description',
            'latitude',
            'longitude',
            'ground_elevation',
            'ground_elevation_method',
            'drilling_method',
            'other_drilling_method',
            'well_orientation',
            'lithologydescription_set',
            'casing_set',
            'surface_seal_material',
            'surface_seal_depth',
            'surface_seal_thickness',
            'surface_seal_method',
            'backfill_above_surface_seal',
            'backfill_above_surface_seal_depth',
            'liner_material',
            'liner_diameter',
            'liner_thickness',
            'liner_from',
            'liner_to',
            'linerperforation_set',
            'screen_intake_method',
            'screen_type',
            'screen_material',
            'other_screen_material',
            'screen_opening',
            'screen_bottom',
            'other_screen_bottom',
            'screen_set',
            'filter_pack_from',
            'filter_pack_to',
            'filter_pack_thickness',
            'filter_pack_material',
            'filter_pack_material_size',
            'development_method',
            'development_hours',
            'development_notes',
            'water_quality_characteristics',
            'water_quality_colour',
            'water_quality_odour',
            'ems_id',
            'total_depth_drilled',
            'finished_well_depth',
            'final_casing_stick_up',
            'bedrock_depth',
            'static_water_level',
            'well_yield',
            'artesian_flow',
            'artesian_pressure',
            'well_cap_type',
            'well_disinfected',
            'comments',
            'alternative_specs_submitted',
        )
>>>>>>> 2123798e
        extra_kwargs = {
            # TODO: reference appropriate serializer as above
            'lithologydescription_set': {'required': False},
            'well_activity_type': {'required': False}
        }


class WellDecommissionSubmissionSerializer(WellSubmissionSerializerBase):
    """ Serializes a well decommission submission. """

    casing_set = CasingSerializer(many=True, required=False)
<<<<<<< HEAD
    decommission_description_set = DecommissionDescriptionSerializer(many=True, required=False)
=======
    decommission_description_set = DecommissionDescriptionSerializer(
        many=True, required=False)
>>>>>>> 2123798e

    def get_well_activity_type(self):
        return WellActivityCode.types.decommission()

    def get_foreign_keys(self):
        return {
            'casing_set': Casing,
            'decommission_description_set': DecommissionDescription,
        }

    class Meta:
        model = ActivitySubmission
        # Decommission has fewer fields
<<<<<<< HEAD
        fields = DECOMMISSION_FIELDS
=======
        fields = (
            'filing_number',
            'well_activity_type',
            'well',
            'well_class',
            'well_subclass',
            'intended_water_use',
            'identification_plate_number',
            'well_plate_attached',
            'work_start_date',
            'work_end_date',
            'owner_full_name',
            'owner_mailing_address',
            'owner_province_state',
            'owner_city',
            'owner_postal_code',
            'street_address',
            'city',
            'legal_lot',
            'legal_plan',
            'legal_district_lot',
            'legal_block',
            'legal_section',
            'legal_township',
            'legal_range',
            'land_district',
            'legal_pid',
            'well_location_description',
            'latitude',
            'longitude',
            'ground_elevation',
            'ground_elevation_method',
            'drilling_method',
            'other_drilling_method',
            'well_orientation',
            'decommission_reason',
            'decommission_method',
            'sealant_material',
            'backfill_material',
            'decommission_details',
            'casing_set',
            'decommission_description_set',
            'comments',
            'alternative_specs_submitted',
        )
>>>>>>> 2123798e
        extra_kwargs = {
            'well_activity_type': {'required': False}
        }


class WellActivityCodeSerializer(serializers.ModelSerializer):
    """Serializes well activity codes"""

    class Meta:
        model = WellActivityCode
        fields = ('code', 'description')


class WellSubclassCodeSerializer(serializers.ModelSerializer):
    """Serializes well subclass codes"""

    class Meta:
        model = WellSubclassCode
        fields = ('well_subclass_guid', 'well_subclass_code', 'description')


class WellClassCodeSerializer(serializers.ModelSerializer):
    """Serializes well class codes"""

    wellsubclasscode_set = WellSubclassCodeSerializer(
        many=True, read_only=True)

    class Meta:
        model = WellClassCode
        fields = ('well_class_code', 'description', 'wellsubclasscode_set')


class FilterPackMaterialCodeSerializer(serializers.ModelSerializer):
    """Serializes Filter Pack codes/descriptions"""

    class Meta:
        model = FilterPackMaterialCode
        fields = ('filter_pack_material_code', 'description')


class FilterPackMaterialSizeCodeSerializer(serializers.ModelSerializer):
    """Serializes Filter Pack codes/descriptions"""

    class Meta:
        model = FilterPackMaterialSizeCode
        fields = ('filter_pack_material_size_code', 'description')


class IntendedWaterUseCodeSerializer(serializers.ModelSerializer):
    """Serializes intended water use codes"""

    class Meta:
        model = IntendedWaterUseCode
        fields = ('intended_water_use_code', 'description')


class LandDistrictSerializer(serializers.ModelSerializer):
    """Serializes Land District codes/descriptions"""

    class Meta:
        model = LandDistrictCode
        fields = ('land_district_code', 'name')


class LinerMaterialCodeSerializer(serializers.ModelSerializer):
    """ serializes Liner Material code/description """

    class Meta:
        model = LinerMaterialCode
        fields = ('code', 'description')


class ScreenIntakeMethodSerializer(serializers.ModelSerializer):
    """Serializes screen intake method codes"""

    class Meta:
        model = ScreenIntakeMethodCode
        fields = ('screen_intake_code', 'description')


class GroundElevationMethodCodeSerializer(serializers.ModelSerializer):
    """Serializes codes for methods of obtaining ground elevations"""

    class Meta:
        model = GroundElevationMethodCode
        fields = ('ground_elevation_method_code', 'description')


class DrillingMethodCodeSerializer(serializers.ModelSerializer):
    """Serializes drilling method codes"""

    class Meta:
        model = DrillingMethodCode
        fields = ('drilling_method_code', 'description')


class SurfaceSealMethodCodeSerializer(serializers.ModelSerializer):
    """Serializes surface seal method codes"""

    class Meta:
        model = SurfaceSealMethodCode
        fields = ('surface_seal_method_code', 'description')


class SurfaceSealMaterialCodeSerializer(serializers.ModelSerializer):
    """Serializes surface seal method codes"""

    class Meta:
        model = SurfaceSealMaterialCode
        fields = ('surface_seal_material_code', 'description')


class SurficialMaterialCodeSerializer(serializers.ModelSerializer):
    """Serializes surficial material codes"""

    class Meta:
        model = SurficialMaterialCode
        fields = ('surficial_material_code', 'description')


class ScreenTypeCodeSerializer(serializers.ModelSerializer):
    """Serializes screen type codes"""

    class Meta:
        model = ScreenTypeCode
        fields = ('screen_type_code', 'description')


class ScreenMaterialCodeSerializer(serializers.ModelSerializer):
    """Serializes screen material codes"""

    class Meta:
        model = ScreenMaterialCode
        fields = ('screen_material_code', 'description')


class ScreenOpeningCodeSerializer(serializers.ModelSerializer):
    """Serializes screen opening codes"""

    class Meta:
        model = ScreenOpeningCode
        fields = ('screen_opening_code', 'description')


class ScreenBottomCodeSerializer(serializers.ModelSerializer):
    """Serializes screen bottom codes"""

    class Meta:
        model = ScreenBottomCode
        fields = ('screen_bottom_code', 'description')


class ScreenAssemblyTypeCodeSerializer(serializers.ModelSerializer):
    """Serializes screen assembly codes"""

    class Meta:
        model = ScreenAssemblyTypeCode
        fields = ('screen_assembly_type_code', 'description')


class DevelopmentMethodCodeSerializer(serializers.ModelSerializer):
    """Serializes well development methods"""

    class Meta:
        model = DevelopmentMethodCode
        fields = ('development_method_code', 'description')


class YieldEstimationMethodCodeSerializer(serializers.ModelSerializer):
    """Serializes well production yield estimation method codes"""

    class Meta:
        model = YieldEstimationMethodCode
        fields = ('yield_estimation_method_code', 'description')


class WaterQualityCharacteristicSerializer(serializers.ModelSerializer):
    """Serializes water quality characteristic codes"""

    class Meta:
        model = WaterQualityCharacteristic
        fields = ('code', 'description')


class WaterQualityColourSerializer(serializers.ModelSerializer):
    """Serializes water colour codes"""

    class Meta:
        model = WaterQualityColour
        fields = ('code', 'description')


class DecommissionMethodCodeSerializer(serializers.ModelSerializer):
    """ Serializes decommission methods """

    class Meta:
        model = DecommissionMethodCode
        fields = ('decommission_method_code', 'description')


class DecommissionMaterialCodeSerializer(serializers.ModelSerializer):
    """ Serializes decommission material codes """

    class Meta:
        model = DecommissionMaterialCode
        fields = ('code', 'description')<|MERGE_RESOLUTION|>--- conflicted
+++ resolved
@@ -61,127 +61,10 @@
 
 logger = logging.getLogger(__name__)
 
-<<<<<<< HEAD
-# There are a LOT of fields. It's hard to keep track of them, so they're broken
-# up into sections that match the UI.
-WELL_SUBMISSION_FIELDS = ("filing_number", "well_activity_type",)
-WELL_TYPE_FIELDS = ("well",
-                    "well_class",
-                    "well_subclass",
-                    "intended_water_use",
-                    "identification_plate_number",
-                    "well_plate_attached",
-                    "work_start_date",
-                    "work_end_date",)
-PERSON_RESPONSIBLE_FIELDS = ("driller_name",
-                             "consultant_name",
-                             "consultant_company",
-                             "driller_responsible",)
-WELL_OWNER_FIELDS = ("owner_full_name",
-                     "owner_mailing_address",
-                     "owner_province_state",
-                     "owner_city",
-                     "owner_postal_code",)
-WELL_LOCATION_FIELDS = ("owner_full_name",
-                        "owner_mailing_address",
-                        "owner_province_state",
-                        "owner_city",
-                        "owner_postal_code",
-                        "street_address",
-                        "city",
-                        "legal_lot",
-                        "legal_plan",
-                        "legal_district_lot",
-                        "legal_block",
-                        "legal_section",
-                        "legal_township",
-                        "legal_range",
-                        "land_district",
-                        "legal_pid",
-                        "well_location_description",)
-WELL_COORDS_FIELDS = ("latitude",
-                      "longitude",)
-WELL_METHOD_FIELDS = ("ground_elevation",
-                      "ground_elevation_method",
-                      "drilling_method",
-                      "other_drilling_method",
-                      "well_orientation")
-WELL_LITHOLOGY_FIELDS = ("lithologydescription_set",)
-WELL_CASINGS_FIELDS = ("casing_set",)
-WELL_BACKFILL_FIELDS = ("surface_seal_material",
-                        "surface_seal_depth",
-                        "surface_seal_thickness",
-                        "surface_seal_method",
-                        "backfill_above_surface_seal",
-                        "backfill_above_surface_seal_depth",)
-WELL_LINER_FIELDS = ("liner_material",
-                     "liner_diameter",
-                     "liner_thickness",
-                     "liner_from",
-                     "liner_to",
-                     "linerperforation_set",)
-WELL_SCREENS_FIELDS = ("screen_intake_method",
-                       "screen_type",
-                       "screen_material",
-                       "other_screen_material",
-                       "screen_opening",
-                       "screen_bottom",
-                       "other_screen_bottom",
-                       "screen_set",)
-WELL_FILTERPACK_FIELDS = ("filter_pack_from",
-                          "filter_pack_to",
-                          "filter_pack_thickness",
-                          "filter_pack_material",
-                          "filter_pack_material_size",)
-WELL_DEVELOPMENT_FIELDS = ("development_method",
-                           "development_hours",
-                           "development_notes",)
-WELL_YIELD_FIELDS = ()
-WATER_QUALITY_FIELDS = ("water_quality_characteristics",
-                        "water_quality_colour",
-                        "water_quality_odour",
-                        "ems_id",)
-WELL_COMPLETION_FIELDS = ("total_depth_drilled",
-                          "finished_well_depth",
-                          "final_casing_stick_up",
-                          "bedrock_depth",
-                          "static_water_level",
-                          "well_yield",
-                          "artesian_flow",
-                          "artesian_pressure",
-                          "well_cap_type",
-                          "well_disinfected",)
-WELL_COMMENTS_FIELDS = ("comments",
-                        "alternative_specs_submitted",)
-WELL_CLOSURE_DESCRIPTION_FIELDS = ("decommission_reason",
-                                   "decommission_method",
-                                   "sealant_material",
-                                   "backfill_material",
-                                   "decommission_details",)
-WELL_DECOMMISSION_INFORMATION_FIELDS = ('decommission_description_set',)
-
-# Construction and alteration have identical fields.
-# For ease of composing serializers, fields are broken up to match user user interface
-ALTERATION_FIELDS = CONSTRUCTION_FIELDS = WELL_SUBMISSION_FIELDS + WELL_TYPE_FIELDS + WELL_OWNER_FIELDS +\
-    WELL_LOCATION_FIELDS + WELL_COORDS_FIELDS + WELL_METHOD_FIELDS + WELL_LITHOLOGY_FIELDS +\
-    WELL_CASINGS_FIELDS + WELL_BACKFILL_FIELDS + WELL_LINER_FIELDS + WELL_SCREENS_FIELDS +\
-    WELL_FILTERPACK_FIELDS + WELL_DEVELOPMENT_FIELDS + WELL_YIELD_FIELDS + WATER_QUALITY_FIELDS +\
-    WELL_COMPLETION_FIELDS + WELL_COMMENTS_FIELDS
-
-# Decomission is a subset of construction/alteration.
-DECOMMISSION_FIELDS = WELL_SUBMISSION_FIELDS + WELL_TYPE_FIELDS + WELL_OWNER_FIELDS + WELL_LOCATION_FIELDS +\
-     WELL_COORDS_FIELDS + WELL_METHOD_FIELDS + WELL_CLOSURE_DESCRIPTION_FIELDS + WELL_CASINGS_FIELDS +\
-     WELL_DECOMMISSION_INFORMATION_FIELDS + WELL_COMMENTS_FIELDS
-
-
-class WellSubmissionListSerializer(serializers.ModelSerializer):
-    """ Class used for listing well submissions """
-=======
 
 class WellSubmissionListSerializer(serializers.ModelSerializer):
     """ Class used for listing well submissions.
     """
->>>>>>> 2123798e
 
     casing_set = CasingSerializer(many=True, required=False)
     decommission_description_set = DecommissionDescriptionSerializer(
@@ -193,11 +76,6 @@
     class Meta:
         fields = '__all__'
         model = ActivitySubmission
-<<<<<<< HEAD
-        fields = list(set(WELL_SUBMISSION_FIELDS + ALTERATION_FIELDS + CONSTRUCTION_FIELDS +
-                          DECOMMISSION_FIELDS))
-=======
->>>>>>> 2123798e
 
 
 class WellSubmissionSerializerBase(serializers.ModelSerializer):
@@ -223,12 +101,8 @@
         for key, value in foreign_keys_data.items():
             if value:
                 for data in value:
-<<<<<<< HEAD
-                    thing = foreign_keys[key].objects.create(activity_submission=instance, **data)
-=======
                     thing = foreign_keys[key].objects.create(
                         activity_submission=instance, **data)
->>>>>>> 2123798e
         # Update the well record.
         stacker = wells.stack.StackWells()
         stacker.process(instance.filing_number)
@@ -242,15 +116,10 @@
 
     casing_set = CasingSerializer(many=True, required=False)
     screen_set = ScreenSerializer(many=True, required=False)
-<<<<<<< HEAD
-    linerperforation_set = LinerPerforationSerializer(many=True, required=False)
-    decommission_description_set = DecommissionDescriptionSerializer(many=True, required=False)
-=======
     linerperforation_set = LinerPerforationSerializer(
         many=True, required=False)
     decommission_description_set = DecommissionDescriptionSerializer(
         many=True, required=False)
->>>>>>> 2123798e
 
     def get_foreign_keys(self):
         return {
@@ -258,11 +127,7 @@
             'screen_set': Screen,
             'linerperforation_set': LinerPerforation,
             'decommission_description_set': DecommissionDescription,
-<<<<<<< HEAD
-        }    
-=======
-        }
->>>>>>> 2123798e
+        }
 
     class Meta:
         model = ActivitySubmission
@@ -274,15 +139,10 @@
 
     casing_set = CasingSerializer(many=True, required=False)
     screen_set = ScreenSerializer(many=True, required=False)
-<<<<<<< HEAD
-    linerperforation_set = LinerPerforationSerializer(many=True, required=False)
-    decommission_description_set = DecommissionDescriptionSerializer(many=True, required=False)
-=======
     linerperforation_set = LinerPerforationSerializer(
         many=True, required=False)
     decommission_description_set = DecommissionDescriptionSerializer(
         many=True, required=False)
->>>>>>> 2123798e
 
     def get_well_activity_type(self):
         return WellActivityCode.types.legacy()
@@ -299,15 +159,10 @@
         model = ActivitySubmission
         extra_kwargs = {
             'lithologydescription_set': {'required': False},
-<<<<<<< HEAD
-            'create_user': {'required': False},  # This field might not be present
-            'well_activity_type': {'required': False},  # This is autopopulated during create
-=======
             # This field might not be present
             'create_user': {'required': False},
             # This is autopopulated during create
             'well_activity_type': {'required': False},
->>>>>>> 2123798e
         }
         fields = '__all__'
 
@@ -317,12 +172,8 @@
 
     casing_set = CasingSerializer(many=True, required=False)
     screen_set = ScreenSerializer(many=True, required=False)
-<<<<<<< HEAD
-    linerperforation_set = LinerPerforationSerializer(many=True, required=False)
-=======
     linerperforation_set = LinerPerforationSerializer(
         many=True, required=False)
->>>>>>> 2123798e
 
     def get_foreign_keys(self):
         return {
@@ -336,9 +187,6 @@
 
     class Meta:
         model = ActivitySubmission
-<<<<<<< HEAD
-        fields = CONSTRUCTION_FIELDS
-=======
         fields = ('filing_number', 'well_activity_type', 'well', 'well_class', 'well_subclass',
                   'intended_water_use', 'identification_plate_number', 'well_plate_attached',
                   'work_start_date', 'work_end_date', 'owner_full_name', 'owner_mailing_address',
@@ -359,7 +207,6 @@
                   'finished_well_depth', 'final_casing_stick_up', 'bedrock_depth', 'static_water_level',
                   'well_yield', 'artesian_flow', 'artesian_pressure', 'well_cap_type', 'well_disinfected',
                   'comments', 'alternative_specs_submitted')
->>>>>>> 2123798e
         extra_kwargs = {
             # TODO: reference appropriate serializer as above
             'lithologydescription_set': {'required': False},
@@ -372,12 +219,8 @@
 
     casing_set = CasingSerializer(many=True, required=False)
     screen_set = ScreenSerializer(many=True, required=False)
-<<<<<<< HEAD
-    linerperforation_set = LinerPerforationSerializer(many=True, required=False)
-=======
     linerperforation_set = LinerPerforationSerializer(
         many=True, required=False)
->>>>>>> 2123798e
 
     def get_foreign_keys(self):
         return {
@@ -391,9 +234,6 @@
 
     class Meta:
         model = ActivitySubmission
-<<<<<<< HEAD
-        fields = ALTERATION_FIELDS
-=======
         fields = (
             'filing_number',
             'well_activity_type',
@@ -476,7 +316,6 @@
             'comments',
             'alternative_specs_submitted',
         )
->>>>>>> 2123798e
         extra_kwargs = {
             # TODO: reference appropriate serializer as above
             'lithologydescription_set': {'required': False},
@@ -488,12 +327,8 @@
     """ Serializes a well decommission submission. """
 
     casing_set = CasingSerializer(many=True, required=False)
-<<<<<<< HEAD
-    decommission_description_set = DecommissionDescriptionSerializer(many=True, required=False)
-=======
     decommission_description_set = DecommissionDescriptionSerializer(
         many=True, required=False)
->>>>>>> 2123798e
 
     def get_well_activity_type(self):
         return WellActivityCode.types.decommission()
@@ -507,9 +342,6 @@
     class Meta:
         model = ActivitySubmission
         # Decommission has fewer fields
-<<<<<<< HEAD
-        fields = DECOMMISSION_FIELDS
-=======
         fields = (
             'filing_number',
             'well_activity_type',
@@ -555,7 +387,6 @@
             'comments',
             'alternative_specs_submitted',
         )
->>>>>>> 2123798e
         extra_kwargs = {
             'well_activity_type': {'required': False}
         }
