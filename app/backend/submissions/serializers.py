--- conflicted
+++ resolved
@@ -122,20 +122,15 @@
         raise NotImplementedError()  # Implement in base class!
 
     def validate(self, attrs):
-<<<<<<< HEAD
+        errors = {}
         # Check ground elevation fields for mutual requirement
         if 'ground_elevation' in attrs or 'ground_elevation_method' in attrs:
-            errors = {}
             if attrs['ground_elevation'] is None and attrs['ground_elevation_method'] is not None:
                 if attrs['ground_elevation_method'].description != 'Unknown':
                     errors['ground_elevation'] = 'Both ground elevation and method are required.'
             if attrs['ground_elevation'] is not None and attrs['ground_elevation_method'] is None:
                 errors['ground_elevation_method'] = 'Both ground elevation and method are required.'
-
-            if len(errors) > 0:
-                raise serializers.ValidationError(errors)
-=======
-        errors = {}
+        # Check latitude longitude for mutual requirement
         if 'latitude' in attrs or 'longitude' in attrs:
             if len(attrs['latitude']) <= 0:
                 errors['latitude'] = 'Latitude and Longitude are both required.'
@@ -144,7 +139,6 @@
 
         if len(errors) > 0:
             raise serializers.ValidationError(errors)
->>>>>>> 58f842fa
 
         return attrs
 
