--- conflicted
+++ resolved
@@ -44,15 +44,11 @@
 from gwells.pagination import APILimitOffsetPagination
 from gwells.settings.base import get_env_variable
 
-<<<<<<< HEAD
 from submissions.serializers import WellSubmissionListSerializer
 from submissions.models import WellActivityCode
 
 from wells.models import Well, ActivitySubmission
-=======
 from wells.filters import WellListFilter
-from wells.models import Well
->>>>>>> dbd9e19d
 from wells.serializers import (
     WellListSerializer,
     WellTagSearchSerializer,
@@ -263,9 +259,10 @@
     )
 
 
-<<<<<<< HEAD
 class WellSubmissionsListAPIView(ListAPIView):
-    """ lists submissions for a well """
+    """ lists submissions for a well 
+        get: returns submission records for a given well
+    """
 
     permission_classes = (WellsEditPermissions,)
     serializer_class = WellSubmissionListSerializer
@@ -277,7 +274,8 @@
                       (record.well_activity_type.code != WellActivityCode.types.legacy().code,
                           record.well_activity_type.code != WellActivityCode.types.construction().code,
                           record.create_date), reverse=True)
-=======
+
+
 class WellLocationListAPIView(ListAPIView):
     """ returns well locations for a given search
 
@@ -321,7 +319,6 @@
         if count > 2000:
             return Response([])
         return super().get(request)
->>>>>>> dbd9e19d
 
 
 class PreSignedDocumentKey(APIView):
