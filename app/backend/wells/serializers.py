--- conflicted
+++ resolved
@@ -203,12 +203,9 @@
             "drilling_company",
             "latitude",
             "longitude",
-<<<<<<< HEAD
-=======
             "coordinate_acquisition_code",
             "ground_elevation",
             "ground_elevation_method",
->>>>>>> b96cb24f
             "drilling_method",
             "other_drilling_method",
             "well_orientation",
@@ -247,8 +244,6 @@
             "finished_well_depth",
             "well_yield",
             "diameter",
-<<<<<<< HEAD
-=======
             "observation_well_number",
             "observation_well_status",
             "ems",
@@ -261,7 +256,6 @@
             "sealant_material",
             "backfill_material",
             "decommission_details",
->>>>>>> b96cb24f
         )
 
 
