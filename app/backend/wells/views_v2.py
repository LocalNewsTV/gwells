--- conflicted
+++ resolved
@@ -12,34 +12,24 @@
     limitations under the License.
 """
 
+import logging
 import geojson
 from geojson import Feature, FeatureCollection
 
-import logging
-
-<<<<<<< HEAD
 from reversion.views import RevisionMixin
 
 from django.db import transaction
-=======
-from django.http import HttpResponse
->>>>>>> 2e2e69dd
+from django.http import HttpResponse, Http404
 from django.db.models import Func, TextField
 from django.db.models.functions import Cast
-from django.http import HttpResponse, Http404
 from django.utils import timezone
 
 from drf_yasg.utils import swagger_auto_schema
 
 from rest_framework import status, filters
 from rest_framework.generics import ListAPIView
-<<<<<<< HEAD
 from rest_framework.exceptions import PermissionDenied, NotFound
 from rest_framework.response import Response
-from rest_framework.views import APIView
-=======
-from rest_framework.exceptions import PermissionDenied
->>>>>>> 2e2e69dd
 
 from gwells.roles import WELLS_EDIT_ROLE
 from gwells.pagination import apiLimitedPagination
@@ -159,11 +149,9 @@
 
     @swagger_auto_schema(auto_schema=None)
     @transaction.atomic
-    def post(self, request, well_tag_number, *args, **kwargs):
+    def post(self, request, *args, **kwargs):
         username = self.request.user.profile.username
         timestamp = timezone.now()
-
-        serializer_class = self.get_serializer_class()
 
         # we expect a list
         if not isinstance(request.data, list):
@@ -175,16 +163,17 @@
         ids = []
         items = []
         errors = []
-        hasErrors = False
+        has_errors = False
         for item in request.data: # go through each vertical aquifer extent
             item['well_id'] = well.well_tag_number
 
             vertical_aquifer_extent = None
-            vertical_aquifer_extent = item.get('id', None)
-            if vertical_aquifer_extent: # has an id - then it must be an existing one
-                vertical_aquifer_extent = VerticalAquiferExtent.objects.get(pk=vertical_aquifer_extent)
-
-            serializer = WellVerticalAquiferExtentSerializerV2(instance=vertical_aquifer_extent, data=item)
+            vae_id = item.get('id', None)
+            if vae_id: # has an id - then it must be an existing one
+                vertical_aquifer_extent = VerticalAquiferExtent.objects.get(pk=vae_id)
+
+            serializer = WellVerticalAquiferExtentSerializerV2(instance=vertical_aquifer_extent,
+                                                               data=item)
             serializer_errors = {}
             if serializer.is_valid():
                 # add user audit information
@@ -197,15 +186,17 @@
                 if self.hasChanged(vertical_aquifer_extent, serializer.validated_data):
                     vertical_aquifer_extent = serializer.save()
 
-                ids.append(vertical_aquifer_extent.id) # keep track existing ids and any newly added IDs
+                # keep track existing ids and any newly added IDs
+                ids.append(vertical_aquifer_extent.id)
                 items.append(serializer.data)
             else:
                 serializer_errors = serializer.errors
-                hasErrors = True
+                has_errors = True
 
             if vertical_aquifer_extent.start < max_depth:
-                hasErrors = True
-                serializer_errors.setdefault('start', []).append('Start depth overlaps with another')
+                has_errors = True
+                serializer_errors.setdefault('start', []) \
+                    .append('Start depth overlaps with another')
 
             max_depth = vertical_aquifer_extent.end
 
@@ -213,7 +204,7 @@
 
 
         # roll back on errors and undo any changes
-        if hasErrors:
+        if has_errors:
             transaction.set_rollback(True)
             return Response(errors, status=status.HTTP_400_BAD_REQUEST)
 
