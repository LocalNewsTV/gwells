--- conflicted
+++ resolved
@@ -15,11 +15,7 @@
 import logging
 import geojson
 from geojson import Feature, FeatureCollection
-<<<<<<< HEAD
-from reversion.views import RevisionMixin
 from drf_yasg.utils import swagger_auto_schema
-=======
->>>>>>> 7e47b1f2
 
 from django.db import transaction
 from django.db.models import Func, TextField
@@ -257,7 +253,21 @@
 
         return False
 
-<<<<<<< HEAD
+    def log_history(self, vertical_aquifer_extent, username, timestamp):
+        # Whenever a VerticalAquiferExtent is saved - insert a copy of the data into the
+        # vertical_aquifer_extents_history table
+        VerticalAquiferExtentsHistory.objects.create(
+            create_user=username,
+            create_date=timestamp,
+            update_user=username,
+            update_date=timestamp,
+            well_tag_number=vertical_aquifer_extent.well_id,
+            aquifer_id=vertical_aquifer_extent.aquifer_id,
+            geom=vertical_aquifer_extent.geom,
+            start=vertical_aquifer_extent.start,
+            end=vertical_aquifer_extent.end
+        )
+
 
 class WellListAPIViewV2(ListAPIView):
     """List and create wells
@@ -453,20 +463,4 @@
         response = response_class(render_result, content_type=renderer.media_type)
         response['Content-Disposition'] = 'attachment; filename="search-results.{ext}"'.format(ext=renderer.format)
 
-        return response
-=======
-    def log_history(self, vertical_aquifer_extent, username, timestamp):
-        # Whenever a VerticalAquiferExtent is saved - insert a copy of the data into the
-        # vertical_aquifer_extents_history table
-        VerticalAquiferExtentsHistory.objects.create(
-            create_user=username,
-            create_date=timestamp,
-            update_user=username,
-            update_date=timestamp,
-            well_tag_number=vertical_aquifer_extent.well_id,
-            aquifer_id=vertical_aquifer_extent.aquifer_id,
-            geom=vertical_aquifer_extent.geom,
-            start=vertical_aquifer_extent.start,
-            end=vertical_aquifer_extent.end
-        )
->>>>>>> 7e47b1f2
+        return response