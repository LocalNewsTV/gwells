--- conflicted
+++ resolved
@@ -83,14 +83,9 @@
 
         then: "No records message should be shown"
         assert waitFor { not_found_msg.displayed == true }
-<<<<<<< HEAD
-    } 
-        def "Scenario 1: Map Search - >0 Results"() {
-=======
     }
     
     def "Scenario 1: Map Search - > 0 Results"() {
->>>>>>> 9846ba7a
         given:
         to SearchPage
 
@@ -107,18 +102,10 @@
 
             def str = results_info.text().split(' ')
             assert (str[1] == "1") //From entry
-<<<<<<< HEAD
-            //assert (str[3] == "1") // To entry
             assert (str[5] > "1") //Total entries found
     }
 
-        def "Scenario 1: Map Search - > 1000 Results"() {
-=======
-            assert (str[5] > "1") //Total entries found
-    }
-
     def "Scenario 1: Map Search - > 1000 Results"() {
->>>>>>> 9846ba7a
         given: "I select a large area on the map and search for wells"
         to SearchPage
 
