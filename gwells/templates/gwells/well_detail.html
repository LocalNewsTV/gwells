{% extends 'gwells/base.html' %}

{% load verbose_name %}

{% block title %}Well Summary{% endblock %}

{% block bodyheading_block %}Well Summary{% endblock %}

{% block introduction_block %}
{% endblock %}

{% block body_block %}
<div class="row">
    <div class="col-md-4">
        <label for="well_tag_number">{% verbose_name well "well_tag_number" %}:</label>
        <span id="well_tag_number">{{ well.well_tag_number|default_if_none:'&nbsp;' }}</span>
    </div>
    <div class="col-md-4">
        <label for="licensed_status">{% verbose_name well "licenced_status_guid" %}:</label>
        <span id="licensed_status">{{ well.licenced_status.code|default_if_none:'&nbsp;' }}</span>
    </div>
    <div class="col-md-4">
        <label for="obs_well_number">{% verbose_name well "observation_well_number" %}:</label>
        <span id="obs_well_number">{{ well.observation_well_number|default_if_none:'&nbsp;' }}</span>
    </div>
</div>
<div class="row">
    <div class="col-md-4">
        <label for="identification_plate_number">{% verbose_name well "identification_plate_number" %}:</label>
        <span id="identification_plate_number">{{ well.identification_plate_number|default_if_none:'&nbsp;' }}</span>
    </div>
    <div class="col-md-4">
        <label for="well_class">{% verbose_name well "well_class" %}:</label>
        <span id="well_class">{{ well.well_class|default_if_none:'&nbsp;' }}</span>
    </div>
    <div class="col-md-4">
        <label for="obs_well_status">{% verbose_name well "observation_well_status" %}:</label>
        <span id="obs_well_status">{{ well.observation_well_status|default_if_none:'&nbsp;' }}</span>
    </div>
</div>
<div class="row">
    <div class="col-md-4">
        <label for="owner_full_name">{% verbose_name well "owner_full_name" %}:</label>
        <span id="owner_full_name">{{ well.owner_full_name|default_if_none:'&nbsp;' }}</span>
    </div>
    <div class="col-md-4">
        <label for="well_subclass">{% verbose_name well "well_subclass" %}:</label>
        <span id="well_subclass">{{ well.well_subclass|default_if_none:'&nbsp;' }}</span>
    </div>
    <div class="col-md-4">
        <label for="ems_id">{% verbose_name well "ems" %}:</label>
        <span id="ems_id">{{ well.ems|default_if_none:'&nbsp;' }}</span>
    </div>
</div>
<div class="row">
    <div class="col-md-4">
    </div>
    <div class="col-md-4">
        <label for="intended_water_use">{% verbose_name well "intended_water_use" %}:</label>
        <span id="intended_water_use">{{ well.intended_water_use|default_if_none:'&nbsp;' }}</span>
    </div>
</div>
<div class="row">
    <div class="col-md-4">
    </div>
    <div class="col-md-4">
        <label for="well_well_status">{% verbose_name well "well_status" %}:</label>
        <span id="well_well_status">{{ well.well_status.code|default_if_none:'&nbsp;' }}</span>
    </div>
    <div class="col-md-4">
    </div>
    <div class="col-md-4">
        <label for="alternate_specs_submitted">{% verbose_name well "alternative_specs_submitted" %}:</label>
        <span id="alternate_specs_submitted">{{ well.alternative_specs_submitted|default_if_none:'&nbsp;' }}</span>
    </div>
</div>

<br/>

<fieldset>
    <legend>Location Information</legend>

    <div class="row">
        <div class="col-md-7">
            <div class="row">
                <div class="col-md-6">
<<<<<<< HEAD
                    <label for="address">Street Address:</label>
=======
                    <label for="address">{% verbose_name well "street_address" %}:</label>
>>>>>>> d3a8f0b9
                    <span id="address">{{ well.street_address|default_if_none:'&nbsp;' }}</span>
                </div>
            </div>
            <div class="row">
                <div class="col-md-6">
<<<<<<< HEAD
                    <label for="city">Town/City:</label>
=======
                    <label for="city">{% verbose_name well "city" %}:</label>
>>>>>>> d3a8f0b9
                    <span id="city">{{ well.city|default_if_none:'&nbsp;' }}</span>
                </div>
            </div>
            <div class="row">
                <div class="col-md-12">
                    <label for="legal">Legal Description</label>
                    <table id="legal" class="table-tight" border="1">
                        <tbody>
                            <tr>
<<<<<<< HEAD
                                <td><label for="lot">Lot</label></td>
                                <td><span id="lot">{{ well.legal_lot|default_if_none:'&nbsp;' }}</span></td>
                            </tr>
                            <tr>
                                <td><label for="plan">Plan</label></td>
                                <td><span id="plan">{{ well.legal_plan|default_if_none:'&nbsp;' }}</span></td>
                            </tr>
                            <tr>
                                <td><label for="district_lot">District Lot</label></td>
                                <td><span id="district_lot">{{ well.legal_district_lot|default_if_none:'&nbsp;' }}</span></td>
                            </tr>
                            <tr>
                                <td><label for="block">Block</label></td>
                                <td><span id="block">{{ well.legal_block|default_if_none:'&nbsp;' }}</span></td>
                            </tr>
                            <tr>
                                <td><label for="section">Section</label></td>
                                <td><span id="section">{{ well.legal_section|default_if_none:'&nbsp;' }}</span></td>
                            </tr>
                            <tr>
                                <td><label for="township">Township</label></td>
                                <td><span id="township">{{ well.legal_township|default_if_none:'&nbsp;' }}</span></td>
                            </tr>
                            <tr>
                                <td><label for="range">Range</label></td>
=======
                                <td><label for="lot">{% verbose_name well "legal_lot" %}:</label></td>
                                <td><span id="lot">{{ well.legal_lot|default_if_none:'&nbsp;' }}</span></td>
                            </tr>
                            <tr>
                                <td><label for="plan">{% verbose_name well "legal_plan" %}:</label></td>
                                <td><span id="plan">{{ well.legal_plan|default_if_none:'&nbsp;' }}</span></td>
                            </tr>
                            <tr>
                                <td><label for="district_lot">{% verbose_name well "legal_district_lot" %}:</label></td>
                                <td><span id="district_lot">{{ well.legal_district_lot|default_if_none:'&nbsp;' }}</span></td>
                            </tr>
                            <tr>
                                <td><label for="block">{% verbose_name well "legal_block" %}:</label></td>
                                <td><span id="block">{{ well.legal_block|default_if_none:'&nbsp;' }}</span></td>
                            </tr>
                            <tr>
                                <td><label for="section">{% verbose_name well "legal_section" %}:</label></td>
                                <td><span id="section">{{ well.legal_section|default_if_none:'&nbsp;' }}</span></td>
                            </tr>
                            <tr>
                                <td><label for="township">{% verbose_name well "legal_township" %}:</label></td>
                                <td><span id="township">{{ well.legal_township|default_if_none:'&nbsp;' }}</span></td>
                            </tr>
                            <tr>
                                <td><label for="range">{% verbose_name well "legal_range" %}:</label></td>
>>>>>>> d3a8f0b9
                                <td><span id="range">{{ well.legal_range|default_if_none:'&nbsp;' }}</span></td>
                            </tr>
                            <tr>
                                <td><label for="land_district">{% verbose_name well "legal_land_district" %}:</label></td>
                                <td><span id="land_district">{{ well.legal_land_district|default_if_none:'' }}</span></td>
                            </tr>
                            <tr>
                                <td><label for="pid">{% verbose_name well "legal_pid" %}:</label>&nbsp;</td>
                                <td><span id="pid">{{ well.legal_pid|default_if_none:'&nbsp;' }}</span></td>
                            </tr>
                        </tbody>
                    </table>
                </div>
            </div>
            <div class="row">
                <div class="col-md-12">
<<<<<<< HEAD
                    <label for="location_desc">Description of Well Location:</label>
=======
                    <label for="location_desc">{% verbose_name well "well_location_description" %}:</label>
>>>>>>> d3a8f0b9
                    <span id="location_desc">{{ well.well_location_description|default_if_none:'&nbsp;' }}</span>
                </div>
            </div>
            <div class="row">
                <div class="col-md-12">
<<<<<<< HEAD
                    <label for="where_plate_attached">Well Identification Plate Attached:</label>
                    <span id="where_plate_attached">{{ well.where_plate_attached|default_if_none:'&nbsp;' }}</span>
=======
                    <label for="where_plate_attached">{% verbose_name well "well_identification_plate_attached" %}:</label>
                    <span id="where_plate_attached">{{ well.well_identification_plate_attached|default_if_none:'&nbsp;' }}</span>
>>>>>>> d3a8f0b9
                </div>
            </div>

            <div class="row">
                <div class="col-md-12">
                    <label>Geographic Coordinates - North American Datum of 1983 (NAD 83)</label>
                </div>
            </div>
            <div class="row">
<<<<<<< HEAD
                <div class="col-md-6">
                    <label for="latitude">Latitude:</label>
                    <span id="latitude" data-latitude="{{ well.latitude }}">{{ well.latitude|default_if_none:'&nbsp;' }}</span>
=======
                <div class="col-md-4">
                    <label for="latitude">{% verbose_name well "latitude" %}:</label>
                    <span id="latitude" data-latitude="{{ well.latitude }}">{{ well.latitude|default_if_none:'&nbsp;' }}</span>
                </div>
                <div class="col-md-4">
                    <label for="longitude">{% verbose_name well "longitude" %}:</label>
                    <span id="longitude" data-longitude="{{ well.longitude }}">{{ well.longitude|default_if_none:'&nbsp;' }}</span>
>>>>>>> d3a8f0b9
                </div>
            </div>
            <div class="row">
              <div class="col-md-4">
                  <label for="utm_zone_code">{% verbose_name well "utm_zone_code" %}:</label>
                  <span id="utm_zone_code" data-utm-zone-code="{{ well.longitude }}">{{ well.utm_zone_code|default_if_none:'&nbsp;' }}</span>
              </div>
              <div class="col-md-4">
                  <label for="utm_northing">{% verbose_name well "utm_northing" %}:</label>
                  <span id="utm_northing" data-utm-northing="{{ well.utm_northing }}">{{ well.utm_northing|default_if_none:'&nbsp;' }}</span>
              </div>
              <div class="col-md-4">
                  <label for="utm_easting">{% verbose_name well "utm_easting" %}:</label>
                  <span id="utm_easting" data-utm-easting="{{ well.utm_easting }}">{{ well.utm_easting|default_if_none:'&nbsp;' }}</span>
              </div>
            </div>
            <div class="row">
                <div class="col-md-6">
<<<<<<< HEAD
                    <label for="longitude">Longitude:</label>
                    <span id="longitude" data-longitude="{{ well.longitude }}">{{ well.longitude|default_if_none:'&nbsp;' }}</span>
=======
                  <label for="utm_accuracy_code">{% verbose_name well "utm_accuracy_code" %}:</label>
                  <span id="utm_accuracy_code" data-utm-accuracy-code="{{ well.utm_accuracy_code }}">{{ well.utm_accuracy_code|default_if_none:'&nbsp;' }}</span>
>>>>>>> d3a8f0b9
                </div>
            </div>
            <div class="row">
                <div class="col-md-6">
                  <label for="bcgs_mapsheet_number">{% verbose_name well "bcgs_id" %}:</label>
                  <span id="bcgs_mapsheet_number" data-bcgs-mapsheet-number="{{ well.bcgs_id.bcgs_mapsheet_number }}">{{ well.bcgs_id.bcgs_number|default_if_none:'&nbsp;' }}</span>
                </div>
            </div>
        </div>
        <div class="col-md-4">
            <div aria-label="This map shows the well under consideration as a light blue pushpin, as well as surrounding wells as dark blue circles." id="detail-map"></div>
            <div id="attribution"></div>
        </div>
        <div id="guid-row" data-well-guid="{{ well.well_guid }}"></div>
    </div>
</fieldset>
<fieldset>
    <legend>Well Activity</legend>
    <table>
        <thead>
            <tr>
<<<<<<< HEAD
                <th>Construction End Date</th>
                <th>Alteration End Date</th>
                <th>Decommission End Date</th>
                <th>Drilling Company</th>
=======
                <th>{% verbose_name well "construction_end_date" %}:</th>
                <th>{% verbose_name well "alteration_end_date" %}:</th>
                <th>{% verbose_name well "decommission_end_date" %}:</th>
                <th>{% verbose_name well "drilling_company" %}:</th>
>>>>>>> d3a8f0b9
            </tr>
        </thead>
        <tbody>
            {# for submission in well.activitysubmission_set.all #}
            <tr>
                <td>
                  <span id="construction_date" data-construction-date="{{ well.construction_end_date }}">{{ well.construction_end_date|default_if_none:'&nbsp;' }}</span>
                </td>
                <td>
                  <span id="alteration_date" data-alteration-date="{{ well.alteration_end_date }}">{{ well.alteration_end_date|default_if_none:'&nbsp;' }}</span>
                </td>
                <td>
                  <span id="decommission_date" data-decommission-date="{{ well.decommission_end_date }}">{{ well.decommission_end_date|default_if_none:'&nbsp;' }}</span>
                </td>
<<<<<<< HEAD
                <td><span id="drilling_company" data-drilling-company>{{ wells.drilling_company.name|default_if_none:'&nbsp;'}}</span></td>
=======
                <td>
                  <span id="drilling_company" data-drilling-company="{{ well.drilling_company }}">{{ well.drilling_company.name|default_if_none:'&nbsp;'}}</span>
                </td>
>>>>>>> d3a8f0b9
            </tr>
            {# endfor #}
        </tbody>
    </table>
</fieldset>
<fieldset>
    <legend>Well Completion Data</legend>
    <div class="row">
        <div class="col-md-4">
<<<<<<< HEAD
            <label for="total_depth_drilled">Total Depth Drilled:</label>
            <span id="total_depth_drilled">{{ well.total_depth_drilled|default_if_none:'&nbsp;' }}</span>
        </div>
        <div class="col-md-4">
            <label for="static_water_level">Static Water Level:</label>
            <span id="static_water_level">{{ well.static_water_level|default_if_none:'&nbsp;' }}</span>
        </div>
        <div class="col-md-4">
            <label for="well_cap_type">Well Cap:</label>
=======
            <label for="total_depth_drilled">{% verbose_name well "total_depth_drilled" %}:</label>
            <span id="total_depth_drilled">{{ well.total_depth_drilled|default_if_none:'&nbsp;' }}</span>
        </div>
        <div class="col-md-4">
            <label for="static_water_level">{% verbose_name well "static_water_level" %}:</label>
            <span id="static_water_level">{{ well.static_water_level|default_if_none:'&nbsp;' }}</span>
        </div>
        <div class="col-md-4">
            <label for="well_cap_type">{% verbose_name well "well_cap_type" %}:</label>
>>>>>>> d3a8f0b9
            <span id="well_cap_type">{{ well.well_cap_type|default_if_none:'&nbsp;' }}</span>
        </div>
    </div>

<<<<<<< HEAD
    <div class="row">
        <div class="col-md-4">
            <label for="finished_well_depth">Finished Well Depth:</label>
            <span id="finished_well_depth">{{ well.finished_well_depth|default_if_none:'&nbsp;' }}</span>
        </div>
        <div class="col-md-4">
            <label for="well_yield">Estimated Well Yield:</label>
            <span id="well_yield">{{ well.well_yield|default_if_none:'&nbsp;' }}</span>
        </div>
        <div class="col-md-4">
            <label for="well_disinfected">Well Disinfected:</label>
            <span id="well_disinfected">{{ well.well_disinfected|default_if_none:'&nbsp;' }}</span>
        </div>
    </div>

    <div class="row">
        <div class="col-md-4">
            <label for="final_casing_stickup">Final Stickup:</label>
            <span id="final_casing_stickup">{{ well.final_casing_stick_up|default_if_none:'&nbsp;' }}</span>
        </div>
        <div class="col-md-4">
          <label for="artesian_flow">Artesian Flow:</label>
          <span id="artesian_flow">{{ well.artesian_flow|default_if_none:'&nbsp;' }}</span>
        </div>
        <div class="col-md-4">
          <label for="drilling_method">Drilling Method:</label>
=======
    <div class="row">
        <div class="col-md-4">
            <label for="finished_well_depth">{% verbose_name well "finished_well_depth" %}:</label>
            <span id="finished_well_depth">{{ well.finished_well_depth|default_if_none:'&nbsp;' }}</span>
        </div>
        <div class="col-md-4">
            <label for="well_yield">{% verbose_name well "well_yield" %}:</label>
            <span id="well_yield">{{ well.well_yield|default_if_none:'&nbsp;' }}</span>
        </div>
        <div class="col-md-4">
            <label for="well_disinfected">{% verbose_name well "well_disinfected" %}:</label>
            <span id="well_disinfected">{{ well.well_disinfected|default_if_none:'&nbsp;' }}</span>
        </div>
    </div>

    <div class="row">
        <div class="col-md-4">
            <label for="final_casing_stickup">{% verbose_name well "final_casing_stick_up" %}:</label>
            <span id="final_casing_stickup">{{ well.final_casing_stick_up|default_if_none:'&nbsp;' }}</span>
        </div>
        <div class="col-md-4">
          <label for="artesian_flow">{% verbose_name well "artesian_flow" %}:</label>
          <span id="artesian_flow">{{ well.artesian_flow|default_if_none:'&nbsp;' }}</span>
        </div>
        <div class="col-md-4">
          <label for="drilling_method">{% verbose_name well "drilling_method" %}:</label>
>>>>>>> d3a8f0b9
          <span id="drilling_method">{{ well.drilling_method.code|default_if_none:'&nbsp;' }}</span>
        </div>
    </div>

    <div class="row">
      <div class="col-md-4">
<<<<<<< HEAD
        <label for="bedrock_depth">Depth to Bedrock:</label>
        <span id="bedrock_depth">{{ well.bedrock_depth|default_if_none:'&nbsp;' }}</span>
      </div>
      <div class="col-md-4">
        <label for="artesian_pressure">Artesian Pressure:</label>
        <span id="artesian_pressure">{{ well.artesian_pressure|default_if_none:'&nbsp;' }}</span>
      </div>
      <div class="col-md-4">
        <label for="orientation">Orientation of Well:</label>
=======
        <label for="bedrock_depth">{% verbose_name well "bedrock_depth" %}:</label>
        <span id="bedrock_depth">{{ well.bedrock_depth|default_if_none:'&nbsp;' }}</span>
      </div>
      <div class="col-md-4">
        <label for="artesian_pressure">{% verbose_name well "artesian_pressure" %}:</label>
        <span id="artesian_pressure">{{ well.artesian_pressure|default_if_none:'&nbsp;' }}</span>
      </div>
      <div class="col-md-4">
        <label for="orientation">{% verbose_name well "well_orientation" %}:</label>
>>>>>>> d3a8f0b9
        <span id="orientation2">{{ well.get_well_orientation_display|default_if_none:'&nbsp;' }}</span>
      </div>
    </div>

    <div class="row">
      <!-- spacer row -->
        <div class="col-md-12">
            &nbsp;
        </div>
    </div>

    <div class="row">
        <div class="col-md-4">
<<<<<<< HEAD
            <label for="ground_elevation">Ground Elevation:</label>
=======
            <label for="ground_elevation">{% verbose_name well "ground_elevation" %}:</label>
>>>>>>> d3a8f0b9
            <span id="ground_elevation">{{ well.ground_elevation|default_if_none:'&nbsp;' }}</span>
        </div>
    </div>

    <div class="row">
        <div class="col-md-6">
<<<<<<< HEAD
          <label for="ground_elevation_method">Method for Determing Ground Elevation:</label>
=======
          <label for="ground_elevation_method">{% verbose_name well "ground_elevation_method" %}:</label>
>>>>>>> d3a8f0b9
          <span id="ground_elevation_method">{{ well.ground_elevation_method|default_if_none:'&nbsp;' }}</span>
        </div>
    </div>

    <div class="row">
        <div class="col-md-6">
<<<<<<< HEAD
          <label for="water_supply_system_name">Water Supply System Name:</label>
=======
          <label for="water_supply_system_name">{% verbose_name well "water_supply_system_name" %}:</label>
>>>>>>> d3a8f0b9
          <span id="water_supply_system_name">{{ well.water_supply_system_name|default_if_none:'&nbsp;' }}</span>
        </div>
    </div>

    <div class="row">
        <div class="col-md-6">
<<<<<<< HEAD
          <label for="water_supply_system_well_name">Water Supply System Well Name:</label>
=======
          <label for="water_supply_system_well_name">{% verbose_name well "water_supply_system_well_name" %}:</label>
>>>>>>> d3a8f0b9
          <span id="water_supply_system_well_name">{{ well.water_supply_system_well_name|default_if_none:'&nbsp;' }}</span>
        </div>
    </div>

    <div class="row">
        <div class="col-md-6">
<<<<<<< HEAD
          <label for="well_identification_plate_attached">Well Identification Plate Attached:</label>
=======
          <label for="well_identification_plate_attached">{% verbose_name well "well_identification_plate_attached" %}:</label>
>>>>>>> d3a8f0b9
          <span id="well_identification_plate_attached">{{ well.well_identification_plate_attached|default_if_none:'&nbsp;' }}</span>
        </div>
    </div>
</fieldset>

<fieldset>
    <legend>Screen Details</legend>

    <div class="row">
        <div class="col-md-6">
            <label for="intake_method">{% verbose_name well "screen_intake_method" %}:</label>
            <span id="intake_method">{{ well.screen_intake_method|default_if_none:'&nbsp;' }}</span>
        </div>
    </div>
    <div class="row">
        <div class="col-md-6">
            <label for="screen_type">{% verbose_name well "screen_type" %}:</label>
            <span id="screen_type">{{ well.screen_type.description|default_if_none:'&nbsp;' }}</span>
        </div>
    </div>
    <div class="row">
        <div class="col-md-6">
            <label for="screen_material">{% verbose_name well "screen_material" %}:</label>
            <span id="screen_material">{{ well.screen_material.description|default_if_none:'&nbsp;' }}</span>
        </div>
    </div>
    <div class="row">
        <div class="col-md-6">
            <label for="screen_material">{% verbose_name well "screen_opening" %}:</label>
            <span id="screen_opening">{{ well.screen_opening.description|default_if_none:'&nbsp;' }}</span>
        </div>
    </div>
    <div class="row">
        <div class="col-md-6">
            <label for="screen_bottom">{% verbose_name well "screen_bottom" %}:</label>
            <span id="screen_bottom">{{ well.screen_bottom.description|default_if_none:'&nbsp;' }}</span>
        </div>
    </div>
    <table>
        <thead>
            <tr>
                <th>From</th>
                <th>To</th>
                <th>Internal Diameter</th>
                <th>Slot Size</th>
                <th>Assembly Type</th>
            </tr>
        </thead>
        <tbody>
            {% for screen in well.screen_set.all %}
            <tr>

                <td>
                    <div class="col-md-2">
                        <span id="screen_from{{ screen.screen_guid}}">{{ screen.screen_from|default_if_none:'&nbsp;' }}</span>
                    </div>
                </td>
                <td>
                    <div class="col-md-2">
                        <span id="screen_to{{ screen.screen_guid}}">{{ screen.screen_to|default_if_none:'&nbsp;' }}</span>
                    </div>
                </td>
                <td>
                    <div class="col-md-2">
                        <span id="internal_diameter{{ screen.screen_guid}}">{{ screen.internal_diameter|default_if_none:'&nbsp;' }}</span>
                    </div>
                </td>
                <td>
                    <div class="col-md-2">
                        <span id="slot_size{{ screen.screen_guid}}">{{ screen.slot_size|default_if_none:'&nbsp;' }}</span>
                    </div>
                </td>
                <td>
                    <div class="col-md-2">
                        <span id="assembly_type{{ screen.screen_guid}}">{{ screen.assembly_type|default_if_none:'&nbsp;' }}</span>
                    </div>
                </td>
            </tr>
            {% endfor %}
        </tbody>
    </table>
</fieldset>

<div>
    <br /><br />
    <a id="well_tag_number_link" href="https://a100.gov.bc.ca/pub/wells/wellsreport1.do?wellTagNumber={{ well.well_tag_number }}">View Report</a>
</div>
{% endblock %}

{% block jqscript_block %}
<script>
    var detailMap = null;
    // Options for creating the detailMap. This map instance opens with a pushpin over the location of the well
    // of interest, and (as with all maps with a pushpin) the map issues an AJAX query to show the surrounding wells
    // within the map's bounding box, which are displayed as circleMarkers. The map also has limited zoom capability,
    // so that users can find further surrounding wells. None of the wells (circleMarkers or the pushpin) is interactive.
    var detailMapOptions = {
        SEARCH_URL: "{% url 'map_well_search' %}",
        // The ID of the addMap div.
        mapNodeId: 'detail-map',
        // The initial centre of the map
        initCentre: null, // Will be filled in before call in $(document).ready()
        // Maximum zoom of the map (i.e., how far it can be zoomed in)
        maxZoom: 17,
        // Minimum zoom of the map (i.e., how far it can be zoomed out)
        minZoom: 10,
        // All zooms should remain centred
        centreZoom: true,
        // The detailMap cannot be panned
        canPan: false,
        // ESRI layers associated with the map
        esriLayers: [
            {
                url: 'https://maps.gov.bc.ca/arcserver/rest/services/Province/roads_wm/MapServer'
            }
        ],
        // WMS layers associated with the map
        wmsLayers: [
            {
                rootUrl: 'https://openmaps.gov.bc.ca/geo/pub/WHSE_CADASTRE.PMBC_PARCEL_FABRIC_POLY_SVW/ows?',
                format: 'image/png',
                layers: 'pub:WHSE_CADASTRE.PMBC_PARCEL_FABRIC_POLY_SVW',
                styles: 'PMBC_Parcel_Fabric_Cadastre_Outlined',
                transparent: true
            }
        ],
        wellPushpinInit: null, // Will be filled in before call in $(document).ready()
        externalAttributionNodeId: 'attribution' // The ID of the external node to contain the attribution.
    };

    $(document).ready(function () {
        var lat = $("#latitude").data("latitude");
        var long = $("#longitude").data("longitude");
        var guid = $("#guid-row").data("well-guid");
        // The map starts centred on a given point at the lowest zoom level, and that point happens to contain the well of interest.
        detailMapOptions.initCentre = [lat, long];
        detailMapOptions.wellPushpinInit = { lat: lat, long: long, wellDetails: { guid: guid } };
        detailMap = new WellsMap(detailMapOptions);
    });

</script>
{% endblock %}<|MERGE_RESOLUTION|>--- conflicted
+++ resolved
@@ -84,21 +84,13 @@
         <div class="col-md-7">
             <div class="row">
                 <div class="col-md-6">
-<<<<<<< HEAD
-                    <label for="address">Street Address:</label>
-=======
                     <label for="address">{% verbose_name well "street_address" %}:</label>
->>>>>>> d3a8f0b9
                     <span id="address">{{ well.street_address|default_if_none:'&nbsp;' }}</span>
                 </div>
             </div>
             <div class="row">
                 <div class="col-md-6">
-<<<<<<< HEAD
-                    <label for="city">Town/City:</label>
-=======
                     <label for="city">{% verbose_name well "city" %}:</label>
->>>>>>> d3a8f0b9
                     <span id="city">{{ well.city|default_if_none:'&nbsp;' }}</span>
                 </div>
             </div>
@@ -108,33 +100,6 @@
                     <table id="legal" class="table-tight" border="1">
                         <tbody>
                             <tr>
-<<<<<<< HEAD
-                                <td><label for="lot">Lot</label></td>
-                                <td><span id="lot">{{ well.legal_lot|default_if_none:'&nbsp;' }}</span></td>
-                            </tr>
-                            <tr>
-                                <td><label for="plan">Plan</label></td>
-                                <td><span id="plan">{{ well.legal_plan|default_if_none:'&nbsp;' }}</span></td>
-                            </tr>
-                            <tr>
-                                <td><label for="district_lot">District Lot</label></td>
-                                <td><span id="district_lot">{{ well.legal_district_lot|default_if_none:'&nbsp;' }}</span></td>
-                            </tr>
-                            <tr>
-                                <td><label for="block">Block</label></td>
-                                <td><span id="block">{{ well.legal_block|default_if_none:'&nbsp;' }}</span></td>
-                            </tr>
-                            <tr>
-                                <td><label for="section">Section</label></td>
-                                <td><span id="section">{{ well.legal_section|default_if_none:'&nbsp;' }}</span></td>
-                            </tr>
-                            <tr>
-                                <td><label for="township">Township</label></td>
-                                <td><span id="township">{{ well.legal_township|default_if_none:'&nbsp;' }}</span></td>
-                            </tr>
-                            <tr>
-                                <td><label for="range">Range</label></td>
-=======
                                 <td><label for="lot">{% verbose_name well "legal_lot" %}:</label></td>
                                 <td><span id="lot">{{ well.legal_lot|default_if_none:'&nbsp;' }}</span></td>
                             </tr>
@@ -160,7 +125,6 @@
                             </tr>
                             <tr>
                                 <td><label for="range">{% verbose_name well "legal_range" %}:</label></td>
->>>>>>> d3a8f0b9
                                 <td><span id="range">{{ well.legal_range|default_if_none:'&nbsp;' }}</span></td>
                             </tr>
                             <tr>
@@ -177,23 +141,14 @@
             </div>
             <div class="row">
                 <div class="col-md-12">
-<<<<<<< HEAD
-                    <label for="location_desc">Description of Well Location:</label>
-=======
                     <label for="location_desc">{% verbose_name well "well_location_description" %}:</label>
->>>>>>> d3a8f0b9
                     <span id="location_desc">{{ well.well_location_description|default_if_none:'&nbsp;' }}</span>
                 </div>
             </div>
             <div class="row">
                 <div class="col-md-12">
-<<<<<<< HEAD
-                    <label for="where_plate_attached">Well Identification Plate Attached:</label>
-                    <span id="where_plate_attached">{{ well.where_plate_attached|default_if_none:'&nbsp;' }}</span>
-=======
                     <label for="where_plate_attached">{% verbose_name well "well_identification_plate_attached" %}:</label>
                     <span id="where_plate_attached">{{ well.well_identification_plate_attached|default_if_none:'&nbsp;' }}</span>
->>>>>>> d3a8f0b9
                 </div>
             </div>
 
@@ -203,11 +158,6 @@
                 </div>
             </div>
             <div class="row">
-<<<<<<< HEAD
-                <div class="col-md-6">
-                    <label for="latitude">Latitude:</label>
-                    <span id="latitude" data-latitude="{{ well.latitude }}">{{ well.latitude|default_if_none:'&nbsp;' }}</span>
-=======
                 <div class="col-md-4">
                     <label for="latitude">{% verbose_name well "latitude" %}:</label>
                     <span id="latitude" data-latitude="{{ well.latitude }}">{{ well.latitude|default_if_none:'&nbsp;' }}</span>
@@ -215,7 +165,6 @@
                 <div class="col-md-4">
                     <label for="longitude">{% verbose_name well "longitude" %}:</label>
                     <span id="longitude" data-longitude="{{ well.longitude }}">{{ well.longitude|default_if_none:'&nbsp;' }}</span>
->>>>>>> d3a8f0b9
                 </div>
             </div>
             <div class="row">
@@ -234,13 +183,8 @@
             </div>
             <div class="row">
                 <div class="col-md-6">
-<<<<<<< HEAD
-                    <label for="longitude">Longitude:</label>
-                    <span id="longitude" data-longitude="{{ well.longitude }}">{{ well.longitude|default_if_none:'&nbsp;' }}</span>
-=======
                   <label for="utm_accuracy_code">{% verbose_name well "utm_accuracy_code" %}:</label>
                   <span id="utm_accuracy_code" data-utm-accuracy-code="{{ well.utm_accuracy_code }}">{{ well.utm_accuracy_code|default_if_none:'&nbsp;' }}</span>
->>>>>>> d3a8f0b9
                 </div>
             </div>
             <div class="row">
@@ -262,17 +206,10 @@
     <table>
         <thead>
             <tr>
-<<<<<<< HEAD
-                <th>Construction End Date</th>
-                <th>Alteration End Date</th>
-                <th>Decommission End Date</th>
-                <th>Drilling Company</th>
-=======
                 <th>{% verbose_name well "construction_end_date" %}:</th>
                 <th>{% verbose_name well "alteration_end_date" %}:</th>
                 <th>{% verbose_name well "decommission_end_date" %}:</th>
                 <th>{% verbose_name well "drilling_company" %}:</th>
->>>>>>> d3a8f0b9
             </tr>
         </thead>
         <tbody>
@@ -287,13 +224,9 @@
                 <td>
                   <span id="decommission_date" data-decommission-date="{{ well.decommission_end_date }}">{{ well.decommission_end_date|default_if_none:'&nbsp;' }}</span>
                 </td>
-<<<<<<< HEAD
-                <td><span id="drilling_company" data-drilling-company>{{ wells.drilling_company.name|default_if_none:'&nbsp;'}}</span></td>
-=======
                 <td>
                   <span id="drilling_company" data-drilling-company="{{ well.drilling_company }}">{{ well.drilling_company.name|default_if_none:'&nbsp;'}}</span>
                 </td>
->>>>>>> d3a8f0b9
             </tr>
             {# endfor #}
         </tbody>
@@ -303,17 +236,6 @@
     <legend>Well Completion Data</legend>
     <div class="row">
         <div class="col-md-4">
-<<<<<<< HEAD
-            <label for="total_depth_drilled">Total Depth Drilled:</label>
-            <span id="total_depth_drilled">{{ well.total_depth_drilled|default_if_none:'&nbsp;' }}</span>
-        </div>
-        <div class="col-md-4">
-            <label for="static_water_level">Static Water Level:</label>
-            <span id="static_water_level">{{ well.static_water_level|default_if_none:'&nbsp;' }}</span>
-        </div>
-        <div class="col-md-4">
-            <label for="well_cap_type">Well Cap:</label>
-=======
             <label for="total_depth_drilled">{% verbose_name well "total_depth_drilled" %}:</label>
             <span id="total_depth_drilled">{{ well.total_depth_drilled|default_if_none:'&nbsp;' }}</span>
         </div>
@@ -323,39 +245,10 @@
         </div>
         <div class="col-md-4">
             <label for="well_cap_type">{% verbose_name well "well_cap_type" %}:</label>
->>>>>>> d3a8f0b9
             <span id="well_cap_type">{{ well.well_cap_type|default_if_none:'&nbsp;' }}</span>
         </div>
     </div>
 
-<<<<<<< HEAD
-    <div class="row">
-        <div class="col-md-4">
-            <label for="finished_well_depth">Finished Well Depth:</label>
-            <span id="finished_well_depth">{{ well.finished_well_depth|default_if_none:'&nbsp;' }}</span>
-        </div>
-        <div class="col-md-4">
-            <label for="well_yield">Estimated Well Yield:</label>
-            <span id="well_yield">{{ well.well_yield|default_if_none:'&nbsp;' }}</span>
-        </div>
-        <div class="col-md-4">
-            <label for="well_disinfected">Well Disinfected:</label>
-            <span id="well_disinfected">{{ well.well_disinfected|default_if_none:'&nbsp;' }}</span>
-        </div>
-    </div>
-
-    <div class="row">
-        <div class="col-md-4">
-            <label for="final_casing_stickup">Final Stickup:</label>
-            <span id="final_casing_stickup">{{ well.final_casing_stick_up|default_if_none:'&nbsp;' }}</span>
-        </div>
-        <div class="col-md-4">
-          <label for="artesian_flow">Artesian Flow:</label>
-          <span id="artesian_flow">{{ well.artesian_flow|default_if_none:'&nbsp;' }}</span>
-        </div>
-        <div class="col-md-4">
-          <label for="drilling_method">Drilling Method:</label>
-=======
     <div class="row">
         <div class="col-md-4">
             <label for="finished_well_depth">{% verbose_name well "finished_well_depth" %}:</label>
@@ -382,24 +275,12 @@
         </div>
         <div class="col-md-4">
           <label for="drilling_method">{% verbose_name well "drilling_method" %}:</label>
->>>>>>> d3a8f0b9
           <span id="drilling_method">{{ well.drilling_method.code|default_if_none:'&nbsp;' }}</span>
         </div>
     </div>
 
     <div class="row">
       <div class="col-md-4">
-<<<<<<< HEAD
-        <label for="bedrock_depth">Depth to Bedrock:</label>
-        <span id="bedrock_depth">{{ well.bedrock_depth|default_if_none:'&nbsp;' }}</span>
-      </div>
-      <div class="col-md-4">
-        <label for="artesian_pressure">Artesian Pressure:</label>
-        <span id="artesian_pressure">{{ well.artesian_pressure|default_if_none:'&nbsp;' }}</span>
-      </div>
-      <div class="col-md-4">
-        <label for="orientation">Orientation of Well:</label>
-=======
         <label for="bedrock_depth">{% verbose_name well "bedrock_depth" %}:</label>
         <span id="bedrock_depth">{{ well.bedrock_depth|default_if_none:'&nbsp;' }}</span>
       </div>
@@ -409,7 +290,6 @@
       </div>
       <div class="col-md-4">
         <label for="orientation">{% verbose_name well "well_orientation" %}:</label>
->>>>>>> d3a8f0b9
         <span id="orientation2">{{ well.get_well_orientation_display|default_if_none:'&nbsp;' }}</span>
       </div>
     </div>
@@ -423,55 +303,35 @@
 
     <div class="row">
         <div class="col-md-4">
-<<<<<<< HEAD
-            <label for="ground_elevation">Ground Elevation:</label>
-=======
             <label for="ground_elevation">{% verbose_name well "ground_elevation" %}:</label>
->>>>>>> d3a8f0b9
             <span id="ground_elevation">{{ well.ground_elevation|default_if_none:'&nbsp;' }}</span>
         </div>
     </div>
 
     <div class="row">
         <div class="col-md-6">
-<<<<<<< HEAD
-          <label for="ground_elevation_method">Method for Determing Ground Elevation:</label>
-=======
           <label for="ground_elevation_method">{% verbose_name well "ground_elevation_method" %}:</label>
->>>>>>> d3a8f0b9
           <span id="ground_elevation_method">{{ well.ground_elevation_method|default_if_none:'&nbsp;' }}</span>
         </div>
     </div>
 
     <div class="row">
         <div class="col-md-6">
-<<<<<<< HEAD
-          <label for="water_supply_system_name">Water Supply System Name:</label>
-=======
           <label for="water_supply_system_name">{% verbose_name well "water_supply_system_name" %}:</label>
->>>>>>> d3a8f0b9
           <span id="water_supply_system_name">{{ well.water_supply_system_name|default_if_none:'&nbsp;' }}</span>
         </div>
     </div>
 
     <div class="row">
         <div class="col-md-6">
-<<<<<<< HEAD
-          <label for="water_supply_system_well_name">Water Supply System Well Name:</label>
-=======
           <label for="water_supply_system_well_name">{% verbose_name well "water_supply_system_well_name" %}:</label>
->>>>>>> d3a8f0b9
           <span id="water_supply_system_well_name">{{ well.water_supply_system_well_name|default_if_none:'&nbsp;' }}</span>
         </div>
     </div>
 
     <div class="row">
         <div class="col-md-6">
-<<<<<<< HEAD
-          <label for="well_identification_plate_attached">Well Identification Plate Attached:</label>
-=======
           <label for="well_identification_plate_attached">{% verbose_name well "well_identification_plate_attached" %}:</label>
->>>>>>> d3a8f0b9
           <span id="well_identification_plate_attached">{{ well.well_identification_plate_attached|default_if_none:'&nbsp;' }}</span>
         </div>
     </div>
