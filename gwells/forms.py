--- conflicted
+++ resolved
@@ -883,17 +883,10 @@
         try:
             screen_intake_method = ScreenIntakeMethod.objects.get(code='SCREEN')
         except Exception as e:
-<<<<<<< HEAD
-            errors.append('Configuration error: Screen Intake for Screen does not exist, please contact the administrator.')
-
-        if screen_screen_intake:
-            if screen_intake == screen_screen_intake and not screen_type:
-=======
             errors.append('Configuration error: Intake Method for Screen does not exist, please contact the administrator.')
 
         if screen_intake_method:
             if screen_intake_method == screen_intake_method and not screen_type:
->>>>>>> d3a8f0b9
                 self.add_error('screen_type', 'This field is required if Intake is a Screen.')
 
             if screen_intake_method == screen_intake_method and not screen_material:
