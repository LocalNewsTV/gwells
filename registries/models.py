--- conflicted
+++ resolved
@@ -196,7 +196,6 @@
         null=True,
         max_length=15,
         verbose_name="Contact telephone number")
-<<<<<<< HEAD
     contact_cell = models.CharField(
         blank=True,
         null=True,
@@ -204,10 +203,7 @@
         verbose_name="Contact cell number")
 
     contact_email = models.EmailField(blank=True, null=True, verbose_name="Email adddress")
-=======
-    contact_email = models.EmailField(
-        blank=True, null=True, verbose_name="Email address")
->>>>>>> aee1aaa2
+
     effective_date = models.DateField(default=datetime.date.today)
     expired_date = models.DateField(blank=True, null=True)
 
@@ -328,17 +324,13 @@
         ActivityCode,
         db_column='registries_activity_code',
         on_delete=models.PROTECT)
-<<<<<<< HEAD
     person = models.ForeignKey(Person, db_column='person_guid', on_delete=models.PROTECT, related_name="registrations")
     organization = models.ForeignKey(
         Organization, blank=True,
         db_column='organization_guid',
         null=True, on_delete=models.PROTECT,
         related_name="registrations")
-=======
-    person = models.ForeignKey(Person, db_column='person_guid',
-                               on_delete=models.PROTECT, related_name="registrations")
->>>>>>> aee1aaa2
+
     status = models.ForeignKey(
         RegistriesStatusCode,
         db_column='registries_status_code',
@@ -481,7 +473,7 @@
             self.effective_date,
             self.expired_date)
 
-<<<<<<< HEAD
+
 class Register_Note(AuditModel):
     register_note_guid = models.UUIDField(
         primary_key=True,
@@ -509,8 +501,6 @@
             self.notes
         )
 
-=======
->>>>>>> aee1aaa2
 
 """
 Tue Apr 10 10:15:34 2018 Expose DB Views to Django
