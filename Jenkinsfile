// Jenkinsfile (Scripted Pipeline)

/* Gotchas:
    - PodTemplate name/label has to be unique to ensure proper caching/validation
    - https://gist.github.com/matthiasbalke/3c9ecccbea1d460ee4c3fbc5843ede4a

   Libraries:
    - https://github.com/BCDevOps/jenkins-pipeline-shared-lib
    - http://github-api.kohsuke.org/apidocs/index.html
*/
import hudson.model.Result;
import jenkins.model.CauseOfInterruption.UserInterruption;
import org.kohsuke.github.*
import bcgov.OpenShiftHelper
import bcgov.GitHubHelper



// Print stack trace of error
@NonCPS
private static String stackTraceAsString(Throwable t) {
    StringWriter sw = new StringWriter();
    t.printStackTrace(new PrintWriter(sw));
    return sw.toString()
}


// Notify stage status and pass to Jenkins-GitHub library
void notifyStageStatus (Map context, String name, String status) {
    // TODO: broadcast status/result to Slack channel
    GitHubHelper.createCommitStatus(
        this,
        context.pullRequest.head,
        status,
        "${env.BUILD_URL}",
        "Stage '${name}'",
        "stages/${name.toLowerCase()}"
    )
}


/* _Stage wrapper:
    - primary means of running stages
    - reads which stages are to be run
    - handles stages defined separately in closures (body)
    - catches errors and provides output
*/
def _stage(String name, Map context, boolean retry=0, boolean withCommitStatus=true, Closure body) {
    def stageOpt =(context?.stages?:[:])[name]
    boolean isEnabled=(stageOpt == null || stageOpt == true)
    echo "Running Stage '${name}' - enabled:${isEnabled}"

    if (isEnabled){
        stage(name) {
            waitUntil {
                notifyStageStatus(context, name, 'PENDING')
                boolean isDone=false
                try{
                    body()
                    isDone=true
                    notifyStageStatus(context, name, 'SUCCESS')
                }catch (ex){
                    notifyStageStatus(context, name, 'FAILURE')
                    echo "${stackTraceAsString(ex)}"
                    def inputAction = input(
                        message: "This step (${name}) has failed. See error above.",
                        ok: 'Confirm',
                        parameters: [
                            choice(
                                name: 'action',
                                choices: 'Re-run\nIgnore',
                                description: 'What would you like to do?'
                            )
                        ]
                    )
                    if ('Ignore'.equalsIgnoreCase(inputAction)){
                        isDone=true
                    }
                }
                return isDone
            } //end waitUntil
        } //end Stage
    }else{
        stage(name) {
            echo 'Skipping'
        }
    }
}


/* Project and pipeline-specific settings
   Includes:
    - project name
    - uuid
    - web path (dev|test|prod)
    - build config templates (*.bc)
    - deployment config templates (*.dc) and parameters
    - stage names and enabled status (true|false)
    - git pull request details
*/
Map context = [
    'name': 'gwells',
    'uuid' : "${env.JOB_BASE_NAME}-${env.BUILD_NUMBER}-${env.CHANGE_ID}",
    'env': [
        'dev':[:],
        'test':[
            'params':[
                'host':'gwells-test.pathfinder.gov.bc.ca',
                'DB_PVC_SIZE':'5Gi'
            ]
        ],
        'prod':[
            'params':[
                'host':'gwells-prod.pathfinder.gov.bc.ca',
                'DB_PVC_SIZE':'5Gi'
            ]
        ]
    ],
    'templates': [
        'build':[
            ['file':'openshift/postgresql.bc.json'],
            ['file':'openshift/backend.bc.json']
        ],
        'deployment':[
            [
                'file':'openshift/postgresql.dc.json',
                'params':[
                    'DATABASE_SERVICE_NAME':'gwells-pgsql${deploy.dcSuffix}',
                    'IMAGE_STREAM_NAMESPACE':'',
                    'IMAGE_STREAM_NAME':'gwells-postgresql${deploy.dcSuffix}',
                    'IMAGE_STREAM_VERSION':'${deploy.envName}',
                    'POSTGRESQL_DATABASE':'gwells',
                    'VOLUME_CAPACITY':'${env[DEPLOY_ENV_NAME]?.params?.DB_PVC_SIZE?:"1Gi"}'
                ]
            ],
            [
                'file':'openshift/backend.dc.json',
                'params':[
                    'HOST':'${env[DEPLOY_ENV_NAME]?.params?.host?:("gwells" + deployments[DEPLOY_ENV_NAME].dcSuffix + "-" + deployments[DEPLOY_ENV_NAME].projectName + ".pathfinder.gov.bc.ca")}'
                ]
            ]
        ]
    ],
    stages:[
        'Build': true,
        'Unit Test': true,
        'Code Quality': false,
        'Readiness - DEV': true,
        'Deploy - DEV': true,
        'Load Fixtures - DEV': true,
        'ZAP Security Scan': false,
        'API Test': true,
        'Full Test - DEV': false
    ],
    pullRequest:[
        'id': env.CHANGE_ID,
        'head': GitHubHelper.getPullRequestLastCommitId(this)
    ]
]


/* Continuous integration (CI)
   Triggers when a PR targets a sprint release branch
    - prepare OpenShift environment
    - build (build configs, imagestreams)
    - unit tests
    - code quality (SonarQube)
    - deployment to transient dev environment
    - load fixtures
    - API tests
    - functional tests
    - merge PR into sprint release branch

   Continuous deployment (CD)
   Triggers when a PR targets the master branch, reserved for release branches and hotfixes
    - All CI steps
    - [prompt/stop]
      - deployment to persistent test environment
      - smoke tests
      - deployment
    - [prompt/stop]
      - deployment to persistent production environment
    - [prompt/stop]
      - merge sprint release or hotfix branch into master
      - close PR
      - delete branch
*/
def isCI = !"master".equalsIgnoreCase(env.CHANGE_TARGET)
def isCD = "master".equalsIgnoreCase(env.CHANGE_TARGET)


/* Jenkins properties can be set on a pipeline-by-pipeline basis
   Includes:
    - build discarder
    - build concurrency
    - master node failure handling
    - throttling
    - parameters
    - build triggers
    See Jenkins' Pipeline Systax for generation
    Globally equivalent to Jenkins > Manage Jenkins > Configure System
*/
properties([
    buildDiscarder(
        logRotator(
            artifactDaysToKeepStr: '',
            artifactNumToKeepStr: '',
            daysToKeepStr: '',
            numToKeepStr: '5'
        )
    ),
    durabilityHint(
        'PERFORMANCE_OPTIMIZED'
    )
])


/* Prepare stage
    - abort any existing builds
    - echo pull request number
*/
stage('Prepare') {
    abortAllPreviousBuildInProgress(currentBuild)
    echo "BRANCH_NAME=${env.BRANCH_NAME}"
    echo "CHANGE_ID=${env.CHANGE_ID}"
    echo "CHANGE_TARGET=${env.CHANGE_TARGET}"
    echo "BUILD_URL=${env.BUILD_URL}"
}


/* Build stage
    - applying OpenShift build configs
    - creating OpenShift imagestreams, annotations and builds
    - build time optimizations (e.g. image reuse, build scheduling/readiness)
*/
_stage('Build', context) {
    node('master') {
        checkout scm
        new OpenShiftHelper().build(this, context)
        if ("master".equalsIgnoreCase(env.CHANGE_TARGET)) {
            new OpenShiftHelper().prepareForCD(this, context)
        }
        deleteDir()
    }
} //end stage


/* Unit test stage - pipeline step/closure
    - use Django's manage.py to run python unit tests (w/ nose.cfg)
    - use 'npm run unit' to run JavaScript unit tests
    - stash test results for code quality stage
*/
_stage('Unit Test', context) {
    podTemplate(
        label: "node-${context.uuid}",
        name:"node-${context.uuid}",
        serviceAccount: 'jenkins',
        cloud: 'openshift',
        containers: [
            containerTemplate(
                name: 'jnlp',
                image: 'jenkins/jnlp-slave:3.10-1-alpine',
                args: '${computer.jnlpmac} ${computer.name}',
                resourceRequestCpu: '100m',
                resourceLimitCpu: '100m'
            ),
            containerTemplate(
                name: 'app',
                image: "docker-registry.default.svc:5000/moe-gwells-tools/gwells${context.buildNameSuffix}:${context.buildEnvName}",
                ttyEnabled: true,
                command: 'cat',
                resourceRequestCpu: '2000m',
                resourceLimitCpu: '2000m',
                resourceRequestMemory: '2.5Gi',
                resourceLimitMemory: '2.5Gi'
            )
        ]
    ) {
        node("node-${context.uuid}") {
            try {
                container('app') {
                    sh script: '''#!/usr/bin/container-entrypoint /bin/sh
                        set -euo pipefail

                        printf "Python version: "&& python --version
                        printf "Pip version:    "&& pip --version
                        printf "Node version:   "&& node --version
                        printf "NPM version:    "&& npm --version

                        (
                            cd /opt/app-root/src/backend
                            python manage.py migrate
                            ENABLE_DATA_ENTRY="True" python manage.py test -c nose.cfg
                        )
                        (
                            cd /opt/app-root/src/frontend
                            npm test
                        )
                        mkdir -p frontend/test/
                        cp -R /opt/app-root/src/frontend/test/unit ./frontend/test/
                        cp /opt/app-root/src/backend/nosetests.xml /opt/app-root/src/backend/coverage.xml ./
                        cp /opt/app-root/src/frontend/junit.xml ./frontend/
                    '''
                }
            } finally {
                archiveArtifacts allowEmptyArchive: true, artifacts: 'frontend/test/unit/**/*'
                stash includes: 'nosetests.xml,coverage.xml', name: 'coverage'
                stash includes: 'frontend/test/unit/coverage/clover.xml', name: 'nodecoverage'
                stash includes: 'frontend/junit.xml', name: 'nodejunit'
                junit 'nosetests.xml,frontend/junit.xml'
                publishHTML (
                    target: [
                        allowMissing: false,
                        alwaysLinkToLastBuild: false,
                        keepAll: true,
                        reportDir: 'frontend/test/unit/coverage/lcov-report/',
                        reportFiles: 'index.html',
                        reportName: "Node Coverage Report"
                    ]
                )
            }
        }
    }
} //end stage


/* Code quality stage - pipeline step/closure
    - unstash unit test results (previous stage)
    - use SonarQube to consume results (*.xml)
*/
_stage('Code Quality', context) {
    podTemplate(
        name: "sonar-runner${context.uuid}",
        label: "sonar-runner${context.uuid}",
        serviceAccount: 'jenkins',
        cloud: 'openshift',
        containers:[
            containerTemplate(
                name: 'jnlp',
                resourceRequestMemory: '1Gi',
                resourceLimitMemory: '4Gi',
                resourceRequestCpu: '500m',
                resourceLimitCpu: '4000m',
                image: 'registry.access.redhat.com/openshift3/jenkins-slave-maven-rhel7:v3.7',
                workingDir: '/tmp',
                args: '${computer.jnlpmac} ${computer.name}',
                envVars: [
                    envVar(key:'GRADLE_USER_HOME', value: '/var/cache/artifacts/gradle')
                ]
            )
        ],
        volumes: [
            persistentVolumeClaim(
                mountPath: '/var/cache/artifacts',
                claimName: 'cache',
                readOnly: false
            )
        ]
    ){
        node("sonar-runner${context.uuid}") {
            //the checkout is mandatory, otherwise code quality check would fail
            echo "checking out source"
            echo "Build: ${BUILD_ID}"
            checkout scm

            String SONARQUBE_URL = 'https://sonarqube-moe-gwells-tools.pathfinder.gov.bc.ca'
            echo "SONARQUBE_URL: ${SONARQUBE_URL}"
            dir('app') {
                unstash 'nodejunit'
                unstash 'nodecoverage'
            }
            dir('sonar-runner') {
                unstash 'coverage'
                sh script:
                    """
                        ./gradlew -q dependencies
                        ./gradlew sonarqube -Dsonar.host.url=${SONARQUBE_URL} -Dsonar.verbose=true \
                            --stacktrace --info  -Dsonar.sources=..
                    """,
                    returnStdout: true
            }
        }
    }

} //end stage


/* Primary stage execution block
   - iterates through stages, set in context (Map)
   - _stage wrapper adds functionality, stability
*/
for(String envKeyName: context.env.keySet() as String[]){
    String stageDeployName=envKeyName.toUpperCase()

    if ("DEV".equalsIgnoreCase(stageDeployName) || isCD) {
        _stage("Readiness - ${stageDeployName}", context) {
            node('master') {
                new OpenShiftHelper().waitUntilEnvironmentIsReady(this, context, envKeyName)
            }
        }
    }

    if (!"DEV".equalsIgnoreCase(stageDeployName) && isCD){
        _stage("Approve - ${stageDeployName}", context) {
            def inputResponse = null;
            try{
                inputResponse = input(
                    id: "deploy_${stageDeployName.toLowerCase()}",
                    message: "Deploy to ${stageDeployName}?",
                    ok: 'Approve',
                    submitterParameter: 'approved_by'
                )
            }catch(ex){
                error "Pipeline has been aborted. - ${ex}"
            }
            GitHubHelper.getPullRequest(this).comment(
                "User '${inputResponse}' has approved deployment to '${stageDeployName}'"
            )
        }
    }

    if ("DEV".equalsIgnoreCase(stageDeployName) || isCD){
        _stage("Deploy - ${stageDeployName}", context) {
            node('master') {
                new OpenShiftHelper().deploy(this, context, envKeyName)
            }
        }
    }

    if ("DEV".equalsIgnoreCase(stageDeployName)){
        _stage("Load Fixtures - ${stageDeployName}", context) {
            node('master'){
                String podName=null
                String projectName=context.deployments[envKeyName].projectName
                String deploymentConfigName="gwells${context.deployments[envKeyName].dcSuffix}"
                echo "env:${context.env[envKeyName]}"
                echo "deployment:${context.deployments[envKeyName]}"
                echo "projectName:${projectName}"
                echo "deploymentConfigName:${deploymentConfigName}"

                openshift.withProject(projectName){
                    podName=openshift.selector('pod', ['deploymentconfig':deploymentConfigName]).objects()[0].metadata.name
                }
<<<<<<< HEAD
                // Flush database
                sh "oc exec '${podName}' -n '${projectName}' -- bash -c 'cd /opt/app-root/src/backend && pwd && python manage.py flush --no-input'"
=======
                // Run migrate
                sh "oc exec '${podName}' -n '${projectName}' -- bash -c 'cd /opt/app-root/src && pwd && python manage.py migrate'"
>>>>>>> 199dc446
                // Lookup tables common to all system components (e.g. Django apps)
                sh "oc exec '${podName}' -n '${projectName}' -- bash -c 'cd /opt/app-root/src/backend && pwd && python manage.py loaddata gwells-codetables.json'"
                // Lookup tables for the Wellsearch component (not yet a Django app) and Registries app
                sh "oc exec '${podName}' -n '${projectName}' -- bash -c 'cd /opt/app-root/src/backend && pwd && python manage.py loaddata wellsearch-codetables.json registries-codetables.json'"
                // Test data for the Wellsearch component (not yet a Django app) and Registries app
                sh "oc exec '${podName}' -n '${projectName}' -- bash -c 'cd /opt/app-root/src/backend && pwd && python manage.py loaddata wellsearch.json.gz registries.json'"
                // Reversion
                sh "oc exec '${podName}' -n '${projectName}' -- bash -c 'cd /opt/app-root/src/backend && pwd && python manage.py createinitialrevisions'"
            }
        }
    }

    if ("DEV".equalsIgnoreCase(stageDeployName)){
        _stage('ZAP Security Scan', context) {
            podTemplate(
                label: "zap-${context.uuid}",
                name: "zap-${context.uuid}",
                serviceAccount: "jenkins",
                cloud: "openshift",
                containers: [
                    containerTemplate(
                        name: 'jnlp',
                        image: 'docker-registry.default.svc:5000/moe-gwells-dev/owasp-zap-openshift',
                        resourceRequestCpu: '500m',
                        resourceLimitCpu: '1000m',
                        resourceRequestMemory: '3Gi',
                        resourceLimitMemory: '4Gi',
                        workingDir: '/home/jenkins',
                        command: '',
                        args: '${computer.jnlpmac} ${computer.name}'
                    )
                ]
            ) {
                node("zap-${context.uuid}") {
                    //the checkout is mandatory
                    echo "checking out source"
                    echo "Build: ${BUILD_ID}"
                    checkout scm
                    dir('zap') {
                        def retVal = sh (
                            script: """
                                set -eux
                                ./runzap.sh
                            """
                        )
                        publishHTML(
                            target: [
                                allowMissing: false,
                                alwaysLinkToLastBuild: false,
                                keepAll: true,
                                reportDir: '/zap/wrk',
                                reportFiles: 'index.html',
                                reportName: 'ZAP Full Scan',
                                reportTitles: 'ZAP Full Scan'
                            ]
                        )
                        echo "Return value is: ${retVal}"
                    }
                }
            }
        }

        _stage('API Test', context) {
            String baseURL = context.deployments[envKeyName].environmentUrl.substring(0, context.deployments[envKeyName].environmentUrl.indexOf('/', 8) + 1)
            podTemplate(
                label: "nodejs-${context.uuid}",
                name: "nodejs-${context.uuid}",
                serviceAccount: 'jenkins',
                cloud: 'openshift',
                containers: [
                    containerTemplate(
                        name: 'jnlp',
                        image: 'registry.access.redhat.com/openshift3/jenkins-slave-nodejs-rhel7',
                        resourceRequestCpu: '800m',
                        resourceLimitCpu: '800m',
                        resourceRequestMemory: '1Gi',
                        resourceLimitMemory: '1Gi',
                        workingDir: '/tmp',
                        command: '',
                        args: '${computer.jnlpmac} ${computer.name}',
                        envVars: [
                            envVar(
                                key:'BASEURL',
                                value: "${baseURL}gwells"
                            ),
                            secretEnvVar(
                                key: 'GWELLS_API_TEST_USER',
                                secretName: 'apitest-secrets',
                                secretKey: 'username'
                            ),
                            secretEnvVar(
                                key: 'GWELLS_API_TEST_PASSWORD',
                                secretName: 'apitest-secrets',
                                secretKey: 'password'
                            ),
                            secretEnvVar(
                                key: 'GWELLS_API_TEST_AUTH_SERVER',
                                secretName: 'apitest-secrets',
                                secretKey: 'auth_server'
                            ),
                            secretEnvVar(
                                key: 'GWELLS_API_TEST_CLIENT_ID',
                                secretName: 'apitest-secrets',
                                secretKey: 'client_id'
                            ),
                            secretEnvVar(
                                key: 'GWELLS_API_TEST_CLIENT_SECRET',
                                secretName: 'apitest-secrets',
                                secretKey: 'client_secret'
                            )
                        ]
                    )
            ],
            envVars: [
                envVar(
                    key:'BASEURL',
                    value: "${baseURL}gwells"
                ),
                secretEnvVar(
                    key: 'GWELLS_API_TEST_USER',
                    secretName: 'apitest-secrets',
                    secretKey: 'username'
                ),
                secretEnvVar(
                    key: 'GWELLS_API_TEST_PASSWORD',
                    secretName: 'apitest-secrets',
                    secretKey: 'password'
                ),
                secretEnvVar(
                    key: 'GWELLS_API_TEST_AUTH_SERVER',
                    secretName: 'apitest-secrets',
                    secretKey: 'auth_server'
                ),
                secretEnvVar(
                    key: 'GWELLS_API_TEST_CLIENT_ID',
                    secretName: 'apitest-secrets',
                    secretKey: 'client_id'
                ),
                secretEnvVar(
                    key: 'GWELLS_API_TEST_CLIENT_SECRET',
                    secretName: 'apitest-secrets',
                    secretKey: 'client_secret'
                )
            ]
        )
            {
                node("nodejs-${context.uuid}") {
                    //the checkout is mandatory, otherwise functional test would fail
                    echo "checking out source"
                    echo "Build: ${BUILD_ID}"
                    echo "baseURL: ${baseURL}"
                    sh '''#!/bin/bash
                        echo BASEURL=$BASEURL
                    '''

                    //TODO:? input(message: "Verify Environment variables. Continue?")
                    checkout scm
                    dir('api-tests') {
                        sh 'npm install -g newman'

                        try {
                            sh '''
                                newman run ./registries_api_tests.json \
                                    --global-var test_user=$GWELLS_API_TEST_USER \
                                    --global-var test_password=$GWELLS_API_TEST_PASSWORD \
                                    --global-var base_url="${BASEURL}" \
                                    --global-var auth_server=$GWELLS_API_TEST_AUTH_SERVER \
                                    --global-var client_id=$GWELLS_API_TEST_CLIENT_ID \
                                    --global-var client_secret=$GWELLS_API_TEST_CLIENT_SECRET \
                                    -r cli,junit,html
                                newman run ./wells_api_tests.json \
                                    --global-var test_user=$GWELLS_API_TEST_USER \
                                    --global-var test_password=$GWELLS_API_TEST_PASSWORD \
                                    --global-var base_url="${BASEURL}" \
                                    --global-var auth_server=$GWELLS_API_TEST_AUTH_SERVER \
                                    --global-var client_id=$GWELLS_API_TEST_CLIENT_ID \
                                    --global-var client_secret=$GWELLS_API_TEST_CLIENT_SECRET \
                                    -r cli,junit,html
                                newman run ./submissions_api_tests.json \
                                    --global-var test_user=$GWELLS_API_TEST_USER \
                                    --global-var test_password=$GWELLS_API_TEST_PASSWORD \
                                    --global-var base_url="${BASEURL}" \
                                    --global-var auth_server=$GWELLS_API_TEST_AUTH_SERVER \
                                    --global-var client_id=$GWELLS_API_TEST_CLIENT_ID \
                                    --global-var client_secret=$GWELLS_API_TEST_CLIENT_SECRET \
                                    -r cli,junit,html
                            '''
                        } finally {
                                junit 'newman/*.xml'
                                publishHTML (
                                    target: [
                                        allowMissing: false,
                                        alwaysLinkToLastBuild: false,
                                        keepAll: true,
                                        reportDir: 'newman',
                                        reportFiles: 'newman*.html',
                                        reportName: "API Test Report"
                                    ]
                                )
                                stash includes: 'newman/*.xml', name: 'api-tests'
                        }
                    } // end dir
                } //end node
            } //end podTemplate
        } //end stage
    }

    if ("DEV".equalsIgnoreCase(stageDeployName) || isCD){
        String testStageName="DEV".equalsIgnoreCase(stageDeployName)?"Full Test - DEV":"Smoke Test - ${stageDeployName}"
        _stage(testStageName, context){
            String baseURL = context.deployments[envKeyName].environmentUrl.substring(
                0,
                context.deployments[envKeyName].environmentUrl.indexOf('/', 8) + 1
            )
            podTemplate(
                label: "bddstack-${context.uuid}",
                name: "bddstack-${context.uuid}",
                serviceAccount: 'jenkins',
                cloud: 'openshift',
                containers: [
                  containerTemplate(
                     name: 'jnlp',
                     image: 'docker-registry.default.svc:5000/openshift/jenkins-slave-bddstack',
                     resourceRequestCpu: '800m',
                     resourceLimitCpu: '800m',
                     resourceRequestMemory: '3Gi',
                     resourceLimitMemory: '3Gi',
                     workingDir: '/home/jenkins',
                     command: '',
                     args: '${computer.jnlpmac} ${computer.name}',
                     envVars: [
                         envVar(key:'BASEURL', value: baseURL),
                         envVar(key:'GRADLE_USER_HOME', value: '/var/cache/artifacts/gradle')
                     ]
                  )
                ],
                volumes: [
                    persistentVolumeClaim(
                        mountPath: '/var/cache/artifacts',
                        claimName: 'cache',
                        readOnly: false
                    )
                ]
            ){
                node("bddstack-${context.uuid}") {
                    echo "Build: ${BUILD_ID}"
                    echo "baseURL: ${baseURL}"
                    sh 'echo "BASEURL=${BASEURL}"'
                    sh 'echo "GRADLE_USER_HOME=${GRADLE_USER_HOME}"'

                    //the checkout is mandatory, otherwise functional test would fail
                    echo "checking out source"
                    checkout scm
                    dir('functional-tests') {
                        Integer attempts = 0
                        Integer attemptsMax = 2
                        try {
                            waitUntil {
                                boolean isDone=false
                                attempts++
                                try{
                                    if ("DEV".equalsIgnoreCase(stageDeployName)) {
                                        sh './gradlew chromeHeadlessTest'
                                    } else {
                                        sh './gradlew -DchromeHeadlessTest.single=WellDetails chromeHeadlessTest'
                                    }
                                    isDone=true
                                } catch (ex) {
                                    echo "${stackTraceAsString(ex)}"
                                    if ( attempts < attemptsMax ){
                                        echo "DEV - Functional Tests Failed - Wait one minute and retry once"
                                        sleep 60
                                    } else {
                                        echo "DEV - Functional Tests Failed - Retry Failed"
                                        throw ex
                                    }
                                }
                                return isDone
                            }
                        } finally {
                                archiveArtifacts allowEmptyArchive: true, artifacts: 'build/reports/geb/**/*'
                                junit testResults:'build/test-results/**/*.xml', allowEmptyResults:true
                                publishHTML (
                                    target: [
                                        allowMissing: true,
                                        alwaysLinkToLastBuild: false,
                                        keepAll: true,
                                        reportDir: 'build/reports/spock',
                                        reportFiles: 'index.html',
                                        reportName: "Test: BDD Spock Report"
                                    ]
                                )
                                publishHTML (
                                    target: [
                                        allowMissing: true,
                                        alwaysLinkToLastBuild: false,
                                        keepAll: true,
                                        reportDir: 'build/reports/tests/chromeHeadlessTest',
                                        reportFiles: 'index.html',
                                        reportName: "Test: Full Test Report"
                                    ]
                                )
                            //todo: install perf report plugin.
                            //perfReport compareBuildPrevious: true,
                            //    excludeResponseTime: true,
                            //    ignoreFailedBuilds: true,
                            //    ignoreUnstableBuilds: true,
                            //    modeEvaluation: true,
                            //    modePerformancePerTestCase: true,
                            //    percentiles: '0,50,90,100',
                            //    relativeFailedThresholdNegative: 80.0,
                            //    relativeFailedThresholdPositive: 20.0,
                            //    relativeUnstableThresholdNegative: 50.0,
                            //    relativeUnstableThresholdPositive: 50.0,
                            //    sourceDataFiles: 'build/test-results/**/*.xml'
                        }
                    } //end dir
                } //end node
            } //end podTemplate
        } //end stage
    } //end if
} // end for


/* Cleanup stage - pipeline step/closure
    - Prompt user to continue
    - Remove temporary OpenShift resources (moe-gwells-dev)
    - Merge and delete branches
*/
stage('Cleanup') {

    def inputResponse = null
    String mergeMethod='merge'

    waitUntil {
        boolean isDone=false
        try{
            inputResponse=input(
                id: 'close_pr',
                message: "Ready to Accept/Merge (using '${mergeMethod}' method), and Close pull-request #${env.CHANGE_ID}?",
                ok: 'Yes',
                submitter: 'authenticated',
                submitterParameter: 'approver'
            )
            echo "inputResponse:${inputResponse}"

            echo "Merging and Closing PR"
            GitHubHelper.mergeAndClosePullRequest(this, mergeMethod)

            echo "Clearing OpenShift resources"
            new OpenShiftHelper().cleanup(this, context)

            // TODO: broadcast status/result to Slack channel
            isDone=true
        }catch (ex){
            echo "${stackTraceAsString(ex)}"
            def inputAction = input(
                message: "This 'Cleanup' stage has failed. See error above.",
                ok: 'Confirm',
                submitter: 'authenticated',
                parameters: [
                    choice(
                        name: 'action',
                        choices: 'Re-run\nIgnore',
                        description: 'What would you like to do?'
                    )
                ]
            )
            if ('Ignore'.equalsIgnoreCase(inputAction)){
                isDone=true
            }
        }
        return isDone
    } //end waitUntil
}<|MERGE_RESOLUTION|>--- conflicted
+++ resolved
@@ -441,13 +441,8 @@
                 openshift.withProject(projectName){
                     podName=openshift.selector('pod', ['deploymentconfig':deploymentConfigName]).objects()[0].metadata.name
                 }
-<<<<<<< HEAD
-                // Flush database
-                sh "oc exec '${podName}' -n '${projectName}' -- bash -c 'cd /opt/app-root/src/backend && pwd && python manage.py flush --no-input'"
-=======
                 // Run migrate
                 sh "oc exec '${podName}' -n '${projectName}' -- bash -c 'cd /opt/app-root/src && pwd && python manage.py migrate'"
->>>>>>> 199dc446
                 // Lookup tables common to all system components (e.g. Django apps)
                 sh "oc exec '${podName}' -n '${projectName}' -- bash -c 'cd /opt/app-root/src/backend && pwd && python manage.py loaddata gwells-codetables.json'"
                 // Lookup tables for the Wellsearch component (not yet a Django app) and Registries app
