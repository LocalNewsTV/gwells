--- conflicted
+++ resolved
@@ -97,7 +97,6 @@
 def functionalTest (String stageName, String stageUrl, String envSuffix, String toTest='all') {
     _openshift(env.STAGE_NAME, toolsProject) {
         echo "Testing"
-<<<<<<< HEAD
         // these functional tests are commented out on this branch
         // because we are not loading the page that the tests run against.
 
@@ -149,56 +148,6 @@
         //         }
         //     }
         // }
-=======
-        podTemplate(
-            label: "bddstack-${envSuffix}-${prNumber}",
-            name: "bddstack-${envSuffix}-${prNumber}",
-            serviceAccount: 'jenkins',
-            cloud: 'openshift',
-            containers: [
-                containerTemplate(
-                    name: 'jnlp',
-                    image: 'docker-registry.default.svc:5000/bcgov/jenkins-slave-bddstack:v1-stable',
-                    resourceRequestCpu: '800m',
-                    resourceLimitCpu: '800m',
-                    resourceRequestMemory: '4Gi',
-                    resourceLimitMemory: '4Gi',
-                    workingDir: '/home/jenkins',
-                    command: '',
-                    args: '${computer.jnlpmac} ${computer.name}',
-                    envVars: [
-                        envVar(key:'BASE_URL', value: "https://${stageUrl}/gwells"),
-                        envVar(key:'OPENSHIFT_JENKINS_JVM_ARCH', value: 'x86_64')
-                    ]
-                )
-            ],
-            volumes: [
-                persistentVolumeClaim(
-                    mountPath: '/var/cache/artifacts',
-                    claimName: 'cache',
-                    readOnly: false
-                )
-            ]
-        ) {
-            node("bddstack-${envSuffix}-${prNumber}") {
-                //the checkout is mandatory, otherwise functional tests would fail
-                echo "checking out source"
-                checkout scm
-                dir('functional-tests') {
-                    try {
-                        echo "BASE_URL = ${BASE_URL}"
-                        if ('all'.equalsIgnoreCase(toTest)) {
-                            sh './gradlew chromeHeadlessTest'
-                        } else {
-                            sh "./gradlew -DchromeHeadlessTest.single=${toTest} chromeHeadlessTest"
-                        }
-                    } catch (error) {
-                        echo error
-                    }
-                }
-            }
-        }
->>>>>>> 7239bec1
     }
     return true
 }
